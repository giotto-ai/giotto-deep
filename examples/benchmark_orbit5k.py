# %%
from IPython import get_ipython  # type: ignore

# %% 
get_ipython().magic('load_ext autoreload')
get_ipython().magic('autoreload 2')



# %%
# Import the PyTorch modules
import torch  # type: ignore
from torch import nn  # type: ignore
from torch.optim import SGD, Adam, RMSprop  # type: ignore

# Import Tensorflow writer
from torch.utils.tensorboard import SummaryWriter  # type: ignore

# Import the giotto-deep modules
from gdeep.data import OrbitsGenerator, DataLoaderKwargs
from gdeep.topology_layers import SetTransformer, PersFormer
from gdeep.pipeline import Pipeline
#from gdeep.search import Gridsearch
# %%
# Initialize the Tensorflow writer
writer = SummaryWriter()
<<<<<<< HEAD
=======

#%%
%load_ext tensorboard
# %%
%tensorboard --logdir=examples/runs --port 6060
>>>>>>> 74549bca

# %%
# Define the data loader

homology_dimensions = (0, 1)

dataloaders_dicts = DataLoaderKwargs(train_kwargs = {"batch_size": 32},
                                     val_kwargs = {"batch_size": 4},
                                     test_kwargs = {"batch_size": 3})

og = OrbitsGenerator(num_orbits_per_class=5000,
                     homology_dimensions = homology_dimensions,
                     validation_percentage=0.0,
                     test_percentage=0.2)

dl_train, _, dl_test = og.get_dataloader_orbits(dataloaders_dicts)

# %%
# Define the model
model = PersFormer(
            dim_input=len(homology_dimensions),
            dim_output=5,
            dropout=0.05,
            n_layers=3,
            ln=True,
            attention_type="induced_attention").double()
# %%
for x, y in dl_train:
    print(x.shape)
    print(model(x).shape)


# %%
# Do training and validation

# initialise loss
loss_fn = nn.CrossEntropyLoss()

# initialise pipeline class
pipe = Pipeline(model, [dl_train, dl_test], loss_fn, writer)
# %%
pipe.train(Adam, 100, cross_validation=False, optimizers_param={"lr": 0.001})
# %%

for batch, (X, y) in enumerate(dl_train):
    print(X.shape)<|MERGE_RESOLUTION|>--- conflicted
+++ resolved
@@ -24,14 +24,11 @@
 # %%
 # Initialize the Tensorflow writer
 writer = SummaryWriter()
-<<<<<<< HEAD
-=======
 
 #%%
 %load_ext tensorboard
 # %%
 %tensorboard --logdir=examples/runs --port 6060
->>>>>>> 74549bca
 
 # %%
 # Define the data loader
