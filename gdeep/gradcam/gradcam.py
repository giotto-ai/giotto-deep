# This code is taken from the fastai2_extension package.
# acknowlegment to rsomani95

import PIL
import torchvision
from fastai.vision.all import *
from gdeep.gradcam.utility import *

class Hook():
    def __init__(self, m):
        self.hook = m.register_forward_hook(self.hook_func)
    def hook_func(self, m, i, o): self.stored = o.detach().clone()
    def __enter__(self, *args): return self
    def __exit__(self, *args): self.hook.remove()


class HookBwd():
    def __init__(self, m):
        self.hook = m.register_backward_hook(self.hook_func)
    def hook_func(self, m, gi, go): self.stored = go[0].detach().clone()
    def __enter__(self, *args): return self
    def __exit__(self, *args): self.hook.remove()

def create_test_img(learn, f, return_img=True):
    img = PILImage.create(f)
    tsf = torchvision.transforms.ToTensor()
    x = tsf(img)
    x = x.reshape(1,*x.shape)
    if return_img: return img,x
    return x

def to_cuda(*args): return [o.cuda() for o in args]

def get_label_idx(learn:Learner, preds:torch.Tensor,
                  label:Union[str,int,None]):
    """Either:
        * Get the label idx of a specific `label`
        * Get the max pred using `learn.loss_func.decode` and `learn.loss_func.activation`
        * Only works for `softmax` activations as the backward pass requires a scalar index
        * Throws a `RuntimeError` if the activation is a `sigmoid` activation
        """
    if label is not None:
        # if `label` is a string, check that it exists in the vocab
        # and return the label's index
        if isinstance(label,str):
            if not label in learn.dls.vocab: raise ValueError(f"'{label}' is not part of the Learner's vocab: {learn.dls.vocab}")
            return learn.dls.vocab.o2i[label], label
        # if `label` is an index, return itself
        elif isinstance(label,int): return label, learn.dls.vocab[label]
        else: raise TypeError(f"Expected `str`, `int` or `None`, got {type(label)} instead")
    else:
        # if no `label` is specified, check that `learn.loss_func` has `decodes`
        # and `activation` implemented, run the predictions through them,
        # then check that the output length is 1. If not, the activation must be
        # sigmoid, which is incompatible
        if not hasattr(learn.loss_func, 'activation') or\
            not hasattr(learn.loss_func, 'decodes'):
            raise NotImplementedError(f"learn.loss_func does not have `.activation` or `.decodes` methods implemented")
        decode_pred = compose(learn.loss_func.activation, learn.loss_func.decodes)
        label_idx   = decode_pred(preds)
        if len(label_idx) > 1:
            raise RuntimeError(f"Output label idx must be of length==1. If your loss func has a sigmoid activation, please specify `label`")
        return label_idx, learn.dls.vocab[label_idx][0]

def get_target_layer(learn: Learner,
                     target_layer:Union[nn.Module, callable, None]) -> nn.Module:
    if target_layer is None:
        if has_pool_type(learn.model[0]):
            warnings.warn(f"Detected a pooling layer in the model body. Unless this is intentional, ensure that the feature map is not flattened")
        return learn.model[0]
    elif isinstance(target_layer, nn.Module):
        return target_layer
    elif callable(target_layer):
        return target_layer(learn.model)

def compute_gcam_items(learn: Learner,
                       x: TensorImage,
                       label: Union[str,int,None] = None,
                       target_layer: Union[nn.Module, callable, None] = None
                       ):
    """Compute gradient and activations of `target_layer` of `learn.model`
        for `x` with respect to `label`.
        
        If `target_layer` is None, then it is set to `learn.model[:-1]`
        """
<<<<<<< HEAD
    if torch.cuda.is_available():
=======
    if cuda:
>>>>>>> a232ee78
        learn.model, x = to_cuda(learn.model, x)
    target_layer = get_target_layer(learn, target_layer)
    with HookBwd(target_layer) as hook_g:
        with Hook(target_layer) as hook:
            preds       = learn.model.eval()(x)
            activations = hook.stored
            label_idx, label = get_label_idx(learn,preds,label)
        #print(preds.shape, label, label_idx)
        #print(preds)
        preds[0, label_idx].backward()
        gradients = hook_g.stored

    preds = getattr(learn.loss_func, 'activation', noop)(preds)

    # remove leading batch_size axis
    gradients   = gradients  [0]
    activations = activations[0]
    preds       = preds.detach().cpu().numpy().flatten()
    return gradients, activations, preds, label

def compute_gcam_map(gradients, activations) -> torch.Tensor:
    """Take the mean of `gradients`, multiply by `activations`,
        sum it up and return a GradCAM feature map
        """
    # Mean over the feature maps. If you don't use `keepdim`, it returns
    # a value of shape (1280) which isn't amenable to `*` with the activations
    gcam_weights = gradients.mean(dim=[1,2], keepdim=True) # (1280,7,7)   --> (1280,1,1)
    gcam_map     = (gcam_weights * activations) # (1280,1,1) * (1280,7,7) --> (1280,7,7)
    gcam_map     = gcam_map.sum(0)              # (1280,7,7) --> (7,7)
    return gcam_map

def plt2pil(fig) -> PIL.Image.Image:
    """Convert a matplotlib `figure` to a PILImage"""
    buf = io.BytesIO()
    fig.savefig(buf, bbox_inches='tight', pad_inches=0)
    buf.seek(0)
    pil_img = PIL.Image.open(buf).convert('RGB')
    plt.close('all')
    return pil_img

def plt_decoded(x, ctx):
    'Processed tensor --> plottable image, return `extent`'
    x_decoded = TensorImage(x[0])
    extent = (0, x_decoded.shape[1], x_decoded.shape[2], 0)
    x_decoded.show(ctx=ctx)
    return extent

def plot_gcam(learn, img:PILImage, x:tensor, gcam_map:tensor,
              full_size=True, alpha=0.6, dpi=100,
              interpolation='bilinear', cmap='magma', **kwargs):
    'Plot the `gcam_map` over `img`'
    fig,ax = plt.subplots(dpi=dpi, **kwargs)
    if full_size:
        extent = (0, img.width,img.height, 0)
        show_image(img, ctx=ax)
    else:
        extent = plt_decoded(x, ax)
    
    show_image(gcam_map.detach().cpu(), ctx=ax,
               alpha=alpha, extent=extent,
               interpolation=interpolation, cmap=cmap)

    return plt2pil(fig)

@patch
def gradcam(self: Learner,
            item: Union[PILImage, os.PathLike],
            target_layer: Union[nn.Module, callable, None] = None,
            labels = None,
            show_original=False, img_size=None, alpha=0.5,
            cmap = 'magma',
            font_path=None, font_size=None, grid_ncol=4,
            **kwargs
            ):
    '''Plot Grad-CAMs of all specified `labels` with respect to `target_layer`
        Key Args:
        * `item`: a `PILImage` or path to a file. Use like you would `Learner.predict`
        * `target_layer`: The target layer w.r.t which the Grad-CAM is produced
        Can be a function that returns a specific layer of the model
        or also a direct reference such as `learn.model[0][2]`. If `None`,
        defaults to `learn.model[0]`
        * `labels`: A string, int index, or list of the same w.r.t which the Grad-CAM
        must be plotted. If `None`, the top-prediction is plotted if the
        model uses a Softmax activation, else it must be specified.
        * `show_original`: Show the original image without the heatmap overlay
        * `font_path`: (Optional, recommended) Path to a `.ttf` font to render the text
        * `font_size`: Size of the font rendered on the image
        * `grid_ncol`: No. of columns to be shown. By default, all maps are shown in one row
        '''
    img, x = create_test_img(self,item)
    
    
    if not isinstance(labels, list): labels=[labels]
    if img_size is not None: img=img.resize(img_size)
    if grid_ncol is None: grid_ncol = 1+len(labels) if show_original else len(labels)
    
    gcams = defaultdict()
    
    results = []
    for label in labels:
        grads, acts, preds, _label = compute_gcam_items(self, x, label, target_layer)
        gcams[label] = compute_gcam_map(grads, acts)
        preds_dict = {l:pred for pred,l in zip(preds, self.dls.vocab)}
        pred_img = plot_gcam(self, img, x, gcams[label], alpha=alpha, cmap=cmap)
        pred_img.draw_labels(f"{_label}: {preds_dict[_label]* 100:.02f}%",
                             font_path=font_path, font_size=font_size, location="top")
        results.append(pred_img)
    if show_original:
        img = img.resize(results[0].size)
        results.insert(0, img.draw_labels("Original", font_path=font_path, font_size=font_size, location="top"))
    return make_img_grid(results, img_size=None, ncol=grid_ncol)

<|MERGE_RESOLUTION|>--- conflicted
+++ resolved
@@ -83,11 +83,8 @@
         
         If `target_layer` is None, then it is set to `learn.model[:-1]`
         """
-<<<<<<< HEAD
+
     if torch.cuda.is_available():
-=======
-    if cuda:
->>>>>>> a232ee78
         learn.model, x = to_cuda(learn.model, x)
     target_layer = get_target_layer(learn, target_layer)
     with HookBwd(target_layer) as hook_g:
