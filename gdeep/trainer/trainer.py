--- conflicted
+++ resolved
@@ -47,9 +47,6 @@
 from .pipeline_tool.pipeline_tool import SkippableTracing
 from torch.distributed.pipeline.sync import Pipe 
 
-os.environ['MASTER_ADDR'] = 'localhost'
-os.environ['MASTER_PORT'] = '29600'
-
 try:
     import torch_xla.core.xla_model as xm  # type: ignore
     import torch_xla.distributed.xla_multiprocessing as xmp  # type: ignore
@@ -90,9 +87,10 @@
     DDP = auto()
     FSDP_ZERO2 = auto()
     FSDP_ZERO3 = auto()
+    PIPELINE = auto()
 
 class Parallelism:
-    """Stores the necessary informations to perform parallel training using the Trainer class
+    """Stores the necessary informations to perform parallel training using the Trainer class. Some attributes are only used for FSDP (p_type = DDP, FSDP_ZERO2, FSDP_ZERO3) or pipeline_tool (p_type = PIPELINE) and are indicated as such in their description. No indication means they are used by both tools
     Args:
         p_type:
             Type of parallelism training algorithm to use
@@ -101,22 +99,30 @@
         nb_device:
             Actual number of GPUs to use from the ones referenced in devices. Asking for more GPUs than referenced in devices will result in an exception
         fetch_type: 
-            Prefetcher policy to use. See pytorch's FSDP documentation for more details
+            [FSDP] Prefetcher policy to use. See pytorch's FSDP documentation for more details
         transformer_layer_class:
-            Class containing the MHA and FF modules (if the model used is a transformer). See pytorch's FSDP documentation for more details
+            [FSDP] Class containing the MHA and FF modules (if the model used is a transformer). See pytorch's FSDP documentation for more details
+        config_mha:
+            [pipeline_tool] Multihead Attention layers configuration in the transformer (if the model used is a transformer)
+        pipeline_chunks:
+            [pipeline_tool] Number of chunks to split the model into for pipelining
     """
     def __init__(self,
                 p_type: ParallelismType,
                 devices: Tuple[int] = None,
                 nb_device: int = -1,
                 fetch_type: BackwardPrefetch = None,
-                transformer_layer_class: torch.nn.Module = None) -> None:
+                transformer_layer_class: torch.nn.Module = None,
+                config_mha: List[Dict[str, Any]] = [],
+                pipeline_chunks: int = 4) -> None:
         self.p_type = p_type
         self.world_size = nb_device
         self.rank = 0
         self.fetch_type = fetch_type
         self.devices = devices
         self.wrap_policy = functools.partial(size_based_auto_wrap_policy, min_num_params=100)
+        self.config_mha = config_mha
+        self.pipeline_chunks = pipeline_chunks
 
         if self.devices is None:
             self.devices = list(range(torch.cuda.device_count()))
@@ -142,15 +148,18 @@
         else:
             self.sharding_strategy = ShardingStrategy.NO_SHARD
 
-def setup(rank, world_size):
+def setup_env():
     """Setup the environment necessary for parallel training"""
     os.environ['MASTER_ADDR'] = 'localhost'
     os.environ['MASTER_PORT'] = '12355'
 
+def setup_fsdp(rank, world_size):
+    setup_env()
+
     # initialize the process group
     dist.init_process_group("nccl", rank=rank, world_size=world_size)
 
-def cleanup():
+def cleanup_fsdp():
     """Cleanup the parallel training environment"""
     dist.destroy_process_group()
 
@@ -169,7 +178,7 @@
     train_args["parallel"].p_type = ParallelismType._DP #Signal that this is a subinstance of Trainer
     train_args["parallel"].devices = [args["parallel"].devices[rank]] #Use the device corresponding to the process
     train_args["parallel"].rank = rank #Memorise rank (for in-class log filtering)
-    setup(rank, len(args["parallel"].devices)) #Setup environment
+    setup_fsdp(rank, len(args["parallel"].devices)) #Setup environment
     torch.cuda.set_device(rank) #Inform pytorch of the device that will be used by this process
 
     # Create Trainer subinstance
@@ -214,7 +223,7 @@
             return_vals.append(tmpf[1]) #Send temporary file path to super instance for recovery
         return_queue.put(return_vals)
 
-    cleanup()
+    cleanup_fsdp()
 
 
 class Trainer:
@@ -423,41 +432,24 @@
         """
         new_x: List[Tensor] = []
 
-<<<<<<< HEAD
-        if isinstance(x, tuple) or isinstance(x, list):
-            for xi in x:
-                new_x.append(xi.to(self.device))
-            x = new_x
-            prediction = self.model(*x)
-            if hasattr(prediction, "logits"):  # unwrapper for HuggingFace BERT model
-                prediction = prediction.logits  # unwrapper for HuggingFace BERT model
-        else:
-            x = x.to(self.device)
-            prediction = self.model(x)
-            if hasattr(prediction, "logits"):  # unwrapper for HuggingFace BERT model
-                prediction = prediction.logits  # unwrapper for HuggingFace BERT model
-        y = y.to(self.device)
-=======
         if self.pipeline_train: 
             x = x.to(0)
             y = y.to(self.nb_gpus -1)
             prediction = self.model(x).local_value()
         else:
-
             if isinstance(x, tuple) or isinstance(x, list):
                 for xi in x:
-                    new_x.append(xi.to(DEVICE))
+                    new_x.append(xi.to(self.device))
                 x = new_x
                 prediction = self.model(*x)
                 if hasattr(prediction, "logits"):  # unwrapper for HuggingFace BERT model
                     prediction = prediction.logits  # unwrapper for HuggingFace BERT model
             else:
-                x = x.to(DEVICE)
+                x = x.to(self.device)
                 prediction = self.model(x)
                 if hasattr(prediction, "logits"):  # unwrapper for HuggingFace BERT model
                     prediction = prediction.logits  # unwrapper for HuggingFace BERT model
-            y = y.to(DEVICE)
->>>>>>> 6ce70dab
+            y = y.to(self.device)
 
         return prediction, x, y
 
@@ -537,13 +529,8 @@
         """private method to run a single training
         loop
         """
-<<<<<<< HEAD
         if self.parallel is None: # Once setup, FSDP handles the model's device
             self.model = self.model.to(self.device)
-=======
-        if not self.pipeline_train: 
-            self.model = self.model.to(DEVICE)
->>>>>>> 6ce70dab
         self.model.train()
         try:
             length: int = len(dl_tr.sampler.indices)  # type: ignore
@@ -580,14 +567,8 @@
         """private method to run a single validation
         loop
         """
-<<<<<<< HEAD
         if self.parallel is None: # FSDP handles the model's device
             self.model = self.model.to(self.device)
-=======
-        if not self.pipeline_train:
-            self.model = self.model.to(DEVICE)
-
->>>>>>> 6ce70dab
         try:
             size = len(dl_val.sampler.indices)  # type: ignore
         except AttributeError:
@@ -791,15 +772,7 @@
         store_grad_layer_hist: bool = False,
         n_accumulated_grads: int = 0,
         writer_tag: str = "",
-<<<<<<< HEAD
         parallel: Optional[Parallelism] = None
-=======
-        pipeline_train: bool = False,
-        nb_gpus: int = None,
-        nb_chunks: int = 4,
-        config_mha: List[Dict[str, Any]] = []
-
->>>>>>> 6ce70dab
     ) -> Tuple[float, float]:
         """Function to run all the training cycles.
 
@@ -855,23 +828,18 @@
                 is ignored. On the other hand, if there `cross_validation = False`
                 then the test loss and accuracy is returned.
         """
-<<<<<<< HEAD
-        self.parallel = parallel
-=======
-        if parallel_tpu and pipeline_train:
-            print(f"Parallel TPU and Pipeline training cannot be enable at the same time. Choose only one of them.")
+
+        if parallel_tpu and self.parallel is not None:
+            print(f"Parallel TPU and parallel training cannot be enable at the same time. Choose only one of them.")
             exit()
 
-        self.pipeline_train = pipeline_train
-        self.nb_gpus = nb_gpus if nb_gpus is not None else torch.cuda.device_count()
-
-        if pipeline_train:
+        if parallel.p_type == ParallelismType.PIPELINE:
             # if not self.check_has_trained:
                 # torch.distributed.rpc.shutdown()
             # torch.distributed.rpc.init_rpc('worker', rank=0, world_size=1)
             pass
 
->>>>>>> 6ce70dab
+        self.parallel = parallel
         self.n_accumulated_grads = n_accumulated_grads
         self.store_grad_layer_hist = store_grad_layer_hist
         # to start the training from where we left
@@ -1018,7 +986,7 @@
                 )
 
                 if self.pipeline_train:
-                    self._pipelined_model(nb_chunks, config_mha, dl_tr)
+                    self._pipelined_model(self.parallel.pipeline_chunks, self.parallel.config_mha, dl_tr)
 
                 # re-initialise data loaders
                 if len(self.dataloaders) == 3:
@@ -1041,7 +1009,7 @@
                 # print n-th fold
                 print("\n\n********** Fold ", fold + 1, "**************")
 
-                if self.parallel is not None: # Must only get there with parallelism type != _DP
+                if self.parallel is not None and self.parallel.p_type in (ParallelismType.DDP, ParallelismType.FSDP_ZERO2, ParallelismType.FSDP_ZERO3): # Must only get there with parallelism type != _DP
                     child_args = {"model": self.model,
                                     "dataloaders": self.dataloaders,
                                     "loss_fn": self.loss_fn,
@@ -1166,6 +1134,7 @@
                         sharding_strategy=self.parallel.sharding_strategy,
                         backward_prefetch=self.parallel.fetch_type
                     )
+                
 
             self._init_optimizer_and_scheduler(
                 keep_training,
@@ -1176,13 +1145,10 @@
                 scheduler_params,
             )
 
-<<<<<<< HEAD
+            if self.parallel is not None and self.parallel.p_type == ParallelismType.PIPELINE:
+                    self._pipelined_model(self.parallel.pipeline_chunks, self.parallel.config_mha, dl_tr)
+
             print(f'from train: PID={os.getpid()}, self.device={self.device}')
-=======
-            if self.pipeline_train:
-                    self._pipelined_model(nb_chunks, config_mha, dl_tr)
-
->>>>>>> 6ce70dab
             if not parallel_tpu:
                 valloss, valacc = self._training_loops(
                     n_epochs,
@@ -1217,7 +1183,7 @@
         # check for training
         self.check_has_trained = True
 
-        if pipeline_train:
+        if self.parallel is not None and self.parallel.p_type == ParallelismType.PIPELINE:
             trained_weights = {}
             for (_, value_src), (key, _) in zip(self.model.state_dict().items(), self.model_saved.state_dict().items()):
                 trained_weights[key] = value_src
@@ -1285,7 +1251,8 @@
             self.val_epoch = t
             self.train_epoch = t
             self._train_loop(dl_tr, writer_tag)
-            me = ModelExtractor(self.model, self.loss_fn, self.pipeline_train)
+            pipeline_train = self.parallel is not None and self.parallel.p_type == ParallelismType.PIPELINE
+            me = ModelExtractor(self.model, self.loss_fn, pipeline_train)
             if self.store_grad_layer_hist:
                 try:
                     lista = me.get_layers_param()
@@ -1644,19 +1611,15 @@
         }
     
     def _pipelined_model(self, nb_chunks, config_mha, dl_tr):
-
-
         input_shape = None
         output_shape = None
         for input, label in dl_tr:
             input_shape = input.shape
             output_shape = label.shape
             break
-        
-        # torch.distributed.rpc.init_rpc('worker', rank=0, world_size=1)
+
         # Generate the piped model
         trace = SkippableTracing(self.nb_gpus, self.model, input_shape, output_shape, config_mha)
-        torch.distributed.rpc.init_rpc('worker', rank=0, world_size=1)
         model_pipe = trace.get_modules()
         model_pipe = Pipe(model_pipe, nb_chunks)
 
