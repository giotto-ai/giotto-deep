# from https://github.com/juho-lee/set_transformer/blob/master/max_regression_demo.ipynb  # noqa: E501
#### Author: Raphael Reinauer
import torch  # type: ignore
import torch.nn as nn  # type: ignore
from torch import Tensor  # type: ignore
import torch.nn.functional as F
from torch.nn import (Module, Linear,
                      Sequential, ModuleList)
from torch.nn.modules.activation import GELU
from gdeep.topology_layers.modules import ISAB, PMA, SAB, FastAttention  # type: ignore
from gdeep.topology_layers.attention_modules import AttentionLayer, InducedAttention, AttentionPooling


class DeepSet(nn.Module):
    def __init__(self,
        dim_input=2,
        dim_output=5,
        dim_hidden=32,
        n_layers_encoder=2,
        n_layers_decoder=2,
        pool="max",
        ):
        super().__init__()
        assert pool in ["max", "mean", "sum", "attention"], "Unknown Pooling type"
        self.dim_hidden=dim_hidden
        self.enc = nn.Sequential(
            nn.Linear(in_features=dim_input, out_features=dim_hidden),
            nn.Sequential(*[nn.Sequential(
                    nn.ReLU(),
                    nn.Linear(dim_hidden, dim_hidden))
                for _ in range(n_layers_encoder)])
        )
        self.dec = nn.Sequential(
            nn.Sequential(*[nn.Sequential(nn.Linear(dim_hidden, dim_hidden),
                            nn.ReLU())
                for _ in range(n_layers_decoder)]),
            nn.Linear(in_features=dim_hidden, out_features=dim_output),
        )
        self.pool = pool
        if pool == "attention":
            self.pooling_layer = AttentionPooling(hidden_dim = self.dim_hidden, q_length=1)
    def forward(self, x):
        x = self.enc(x)
        if self.pool == "max":
            x = x.max(dim=1)[0]
        elif self.pool == "mean":
            x = x.mean(dim=1)
        elif self.pool == "sum":
            x = x.sum(dim=1)
        else:
            x = self.pooling_layer(x).squeeze()
        x = self.dec(x)
        return x


class PytorchTransformer(Module):
    def __init__(
        self,
        dim_input=2,
        dim_output=5,
        hidden_size=32,
        nhead=4,
        activation='gelu',
        norm_first=True,
        num_layers=1,
        dropout=0.0,
    ):
        super().__init__()
        self.emb = Linear(dim_input, hidden_size)

        encoder_layer = nn.TransformerEncoderLayer(d_model=hidden_size,
                                                   nhead=nhead,
                                                   dropout=dropout,
                                                   activation=activation,
                                                   norm_first=norm_first,
                                                   batch_first=True)
        self.encoder = nn.TransformerEncoder(encoder_layer,
                                             num_layers=num_layers)
        self.pool = Sequential(
            AttentionPooling(hidden_size,
                             q_length=1,
                             filter_size=hidden_size,
                             n_heads=nhead,
                             layer_norm=True,
                             pre_layer_norm=norm_first,
                             dropout=dropout,
                             attention_type='self_attention'),
            Linear(hidden_size, hidden_size),
            Linear(hidden_size, dim_output),
        )

    def forward(self, x: torch.Tensor) -> torch.Tensor:
        x = self.emb(x)
        x = self.encoder(x)
        x = self.pool(x)
        return x.squeeze()

class PersFormerOld(Module):
    """ SetTransformer from
    with either induced attention or classical self attention or fast attention.
    """
    def __init__(
        self,
        dim_input=2,
        dim_output=5,
        hidden_size=32,
        n_heads=4,
        num_inds=32,
        layer_norm=True,
        pre_layer_norm=True,
        n_layers=1,
        attention_layer_type="self_attention",
        attention_block_type="self_attention",
        dropout=0.0,
        activation=None,
    ):
        """Init of SetTransformer.
        Args:
            dim_input (int, optional): Dimension of input data for each
            element in the set. Defaults to 3.
            dim_output (int, optional): Number of classes. Defaults to 4.
            dim_hidden (int, optional): Number of induced points, see  Set
                Transformer paper. Defaults to 128.
            num_heads (int, optional): Number of attention heads. Defaults
                to 4.
            ln (bool, optional): If `True` layer norm will not be applied.
                Defaults to False.
        """
        super().__init__()

        assert hidden_size % n_heads == 0, \
            "Number of hidden dimensions must be divisible by number of heads."

        self.emb = Linear(dim_input, hidden_size)

        self.n_layers = n_layers
        if attention_layer_type == "induced_attention":
            self.enc_list = ModuleList([
                InducedAttention(hidden_size=hidden_size,
                               filter_size=hidden_size,
                               n_heads=n_heads,
                               layer_norm=layer_norm,
                               pre_layer_norm=pre_layer_norm,
                               dropout=dropout,
                               activation=activation,
                               attention_type=attention_block_type,
                               induced_points=num_inds
                               )
                for _ in range(n_layers)
            ])
        elif attention_layer_type == "self_attention":
            self.enc_list = ModuleList([
                AttentionLayer(hidden_size=hidden_size,
                               filter_size=hidden_size,
                               n_heads=n_heads,
                               layer_norm=layer_norm,
                               pre_layer_norm=pre_layer_norm,
                               dropout=dropout,
                               activation=activation,
                               attention_type=attention_block_type,
                               )
                for _ in range(n_layers)
            ])
        else:
            raise ValueError("Unknown attention type:", attention_layer_type)

        self.pool = Sequential(
            AttentionPooling(hidden_size,
                             q_length=1,
                             filter_size=hidden_size,
                             n_heads=n_heads,
                             layer_norm=layer_norm,
                             pre_layer_norm=pre_layer_norm,
                             dropout=dropout,
                             activation=activation,
                             attention_type=attention_block_type),
            Linear(hidden_size, hidden_size),
            Linear(hidden_size, dim_output),
        )

    def forward(self, x: torch.Tensor) -> torch.Tensor:
        """Forward pass
        Args:
            x (torch.Tensor): Batch tensor of shape
                [batch, sequence_length, dim_in]
        Returns:
            torch.Tensor: Tensor with predictions of the `dim_output` classes.
        """
        x = self.emb(x)
        for attention_layer in self.enc_list:
            x = attention_layer(x, x, x)
        x = self.pool(x)
        return x.squeeze()  # squeeze all dimensions of size 1

    @property
    def num_params(self) -> int:
        """Returns number of trainable parameters.
        Returns:
            int: Number of trainable parameters.
        """
        total_params = 0
        for parameter in self.parameters():
            total_params += parameter.nelement()
        return total_params


<<<<<<< HEAD
class SetTransformer(Module):
    """ SetTransformer from
    https://github.com/juho-lee/set_transformer/blob/master/main_pointcloud.py  
    with either induced attention or classical self attention.
=======
    Args:
        dim_input (int, optional):
            Dimension of input data for each element in the set. Defaults to 4.
        dim_output (int, optional):
            Output dimension of the model. This corresponds to the number of classes. Defaults to 5.
        dim_hidden (int, optional):
            Hidden dimension of the encoder. Defaults to 128.
        num_heads (str, optional):
            Number of attention heads in every attention layer. Defaults to "4".
        layer_norm (str, optional):
            Use layer normalization in the encoder. Defaults to "False".
        pre_layer_norm (str, optional):
            Use pre-layer normalization. Defaults to "False".
        simplified_layer_norm (str, optional):
           Use simplified layer normalization.
           See
           https://proceedings.neurips.cc/paper/2019/file/2f4fe03d77724a7217006e5d16728874-Paper.pdf
           Defaults to "True".
        dropout_enc (float, optional):
            Dropout probability in the encoder. Defaults to 0.0.
        dropout_dec (float, optional):
            Dropout probability in the decoder. Defaults to 0.0.
        num_layer_enc (int, optional):
            Number of attention blocks in the encoder. Defaults to 2.
        num_layer_dec (int, optional):
            Number of feed-forwards layers in the decoder. Defaults to 3.
        activation (str, optional):
            Activation function to use in the whole model. Defaults to "gelu".
        bias_attention (str, optional):
            Use bias in the query, key and value computation. Defaults to "True".
        attention_type (str, optional):
            Either use full self-attention with quadratic complexity (´self_attention´, ´pytorch_self_attention´)
            full self-attention with skip-connections (´pytorch_self_attention_skip´),
            or induced attention with linear complexity (´induced_attention´). Defaults to "´pytorch_self_attention_skip´".
        layer_norm_pooling (str, optional):
            Use layer norm in the multi-head attention pooling layer. Defaults to "False".

    Raises:
        ValueError:
            [description]
>>>>>>> bdf1a139
    """
    def __init__(
        self,
        dim_input=4,  # 
        num_outputs=1,
        dim_output=5,
        num_inds=32,  # number of induced points, see  Set Transformer paper
        dim_hidden=128,
        num_heads=4,
        ln=False,  # use layer norm
        n_layers_encoder=1,
        n_layers_decoder=1,
        attention_type="self_attention",
        dropout=0.0
    ):
  
        """Init of SetTransformer.
        Args:
            dim_input (int, optional): Dimension of input data for each
            element in the set. Defaults to 3.
            num_outputs (int, optional): Number of outputs. Defaults to 1.
            dim_output (int, optional): Number of classes. Defaults to 40.
            dim_hidden (int, optional): Number of induced points, see  Set
                Transformer paper. Defaults to 128.
            num_heads (int, optional): Number of attention heads. Defaults
                to 4.
            ln (bool, optional): If `True` layer norm will not be applied.
                Defaults to False.
        """
        super().__init__()
        assert dim_hidden % num_heads == 0, \
            "Number of hidden dimensions must be divisible by number of heads."

        if attention_type == "induced_attention":
            self.emb = ISAB(dim_input, dim_hidden, num_heads, num_inds=num_inds, ln=ln)
            self.enc_list = nn.ModuleList([
                nn.Sequential(
                ISAB(dim_hidden, dim_hidden, num_heads, num_inds=num_inds, ln=ln),
                nn.Dropout(p=dropout)
                )
                for _ in range(n_layers_decoder - 1)
            ])
        elif attention_type == "self_attention":
            self.emb = SAB(dim_input, dim_hidden, num_heads, ln=ln)
            self.enc_list = nn.ModuleList([
                SAB(dim_hidden, dim_hidden, num_heads, ln=ln)
                for _ in range(n_layers_decoder - 1)
            ])
        elif attention_type == "fast_attention":
            self.emb = FastAttention(dim_input, dim_hidden,
                                     heads=num_heads, dim_head=64)
            self.enc_list = nn.ModuleList([
                nn.Sequential(
                    FastAttention(dim_hidden, dim_hidden,
                                  heads=num_heads, dim_head=64),
                )
                for _ in range(n_layers_decoder)
            ])
        else:
            raise ValueError("Unknown activation '%s'" % activation)
        
        if attention_type=="induced_attention":
            self.enc = nn.Sequential(
                ISAB(dim_input, dim_hidden, eval(num_heads), num_inds, ln=eval(layer_norm),
                        simplified_layer_norm = eval(simplified_layer_norm),
                        bias_attention=bias_attention, activation=activation),
                *[ISAB(dim_hidden, dim_hidden, eval(num_heads), num_inds, ln=eval(layer_norm),
                        simplified_layer_norm = eval(simplified_layer_norm),
                        bias_attention=bias_attention, activation=activation)
                    for _ in range(num_layer_enc-1)],
            )
        elif attention_type=="self_attention":
            self.enc = nn.Sequential(
                SAB(dim_input, dim_hidden, eval(num_heads), ln=eval(layer_norm),
                    simplified_layer_norm = eval(simplified_layer_norm),
                    bias_attention=bias_attention, activation=activation),
                *[SAB(dim_hidden, dim_hidden, eval(num_heads), ln=eval(layer_norm),
                        simplified_layer_norm = eval(simplified_layer_norm),
                        bias_attention=bias_attention, activation=activation)
                    for _ in range(num_layer_enc-1)],
            )
        elif attention_type=="pytorch_self_attention":
            emb = Linear(dim_input, dim_hidden)
            encoder_layer = nn.TransformerEncoderLayer(d_model=dim_hidden,
                                                    nhead=eval(num_heads),
                                                    dropout=dropout_enc,
                                                    activation=activation_function,
                                                    norm_first=eval(pre_layer_norm),
                                                    batch_first=True)
            self.enc = nn.Sequential(
                    emb,
                    nn.TransformerEncoder(encoder_layer,
                                                num_layers=num_layer_enc)
            )
        elif attention_type=="pytorch_self_attention_skip":
            self.emb = Linear(dim_input, dim_hidden)
            self.encoder_layers = nn.ModuleList(
                [nn.TransformerEncoderLayer(d_model=dim_hidden,
                                                    nhead=eval(num_heads),
                                                    dropout=dropout_enc,
                                                    activation=activation_function,
                                                    norm_first=eval(pre_layer_norm),
                                                    batch_first=True) for _ in range(num_layer_enc)]
            )
        else:
            raise ValueError("Unknown attention type: {}".format(attention_type))
        enc_layer_dim = [2**i if i <= num_layer_dec/2 else num_layer_dec - i for i in range(num_layer_dec)]
        self.dec = nn.Sequential(
            nn.Dropout(p=dropout),
            PMA(dim_hidden, num_heads, num_outputs, ln=ln),
            nn.Dropout(p=dropout),
            *[nn.Linear(dim_hidden, dim_hidden) for _ in range(n_layers_decoder)],
            nn.Linear(dim_hidden, dim_output),
        )

  
    def forward(self, x: torch.Tensor) -> torch.Tensor:
        """Forward pass
        Args:
            x (torch.Tensor): Batch tensor of shape
                [batch, sequence_length, dim_in]
        Returns:
            torch.Tensor: Tensor with predictions of the `dim_output` classes.
        """
        x = self.emb(x)
        for l in self.enc_list:
            x = l(x)
        x = self.dec(x)
        return x.squeeze(dim=1)  # squeeze dimension 1 that is of size 1

    @property
    def num_params(self) -> int:
        """Returns number of trainable parameters.
        Returns:
            int: Number of trainable parameters.
        """
        total_params = 0
        for parameter in self.parameters():
            total_params += parameter.nelement()
        return total_params
    
    
class Persformer(Module):
    """
    Set transformer architecture with old implementation.
    """
    def __init__(
        self,
        dim_input=4,  # dimension of input data for each element in the set
        num_outputs=1,
        dim_output=5,  # number of classes
        num_inds=32,  # number of induced points, see  Set Transformer paper
        dim_hidden=128,
        num_heads="4",
        layer_norm="False",  # use layer norm
        pre_layer_norm="False", # use pre-layer norm
        simplified_layer_norm="True",
        dropout_enc=0.0,
        dropout_dec=0.0,
        num_layer_enc=2,
        num_layer_dec=3,
        activation="gelu",
        bias_attention="True",
        attention_type="induced_attention",
        layer_norm_pooling="False",
    ):
        super().__init__()
        self._attention_type = attention_type
        bias_attention = eval(bias_attention)
        if activation == 'gelu':
            activation_layer = nn.GELU()
            activation_function = F.gelu
        elif activation == 'relu':
            activation_layer = nn.ReLU()
            activation_function = F.relu
        else:
            raise ValueError("Unknown activation '%s'" % activation)
        
        if attention_type=="induced_attention":
            self.enc = nn.Sequential(
                ISAB(dim_input, dim_hidden, eval(num_heads), num_inds, ln=eval(layer_norm),
                        simplified_layer_norm = eval(simplified_layer_norm),
                        bias_attention=bias_attention, activation=activation),
                *[ISAB(dim_hidden, dim_hidden, eval(num_heads), num_inds, ln=eval(layer_norm),
                        simplified_layer_norm = eval(simplified_layer_norm),
                        bias_attention=bias_attention, activation=activation)
                    for _ in range(num_layer_enc-1)],
            )
        elif attention_type=="self_attention":
            self.enc = nn.Sequential(
                SAB(dim_input, dim_hidden, eval(num_heads), ln=eval(layer_norm),
                    simplified_layer_norm = eval(simplified_layer_norm),
                    bias_attention=bias_attention, activation=activation),
                *[SAB(dim_hidden, dim_hidden, eval(num_heads), ln=eval(layer_norm),
                        simplified_layer_norm = eval(simplified_layer_norm),
                        bias_attention=bias_attention, activation=activation)
                    for _ in range(num_layer_enc-1)],
            )
        elif attention_type=="pytorch_self_attention":
            emb = Linear(dim_input, dim_hidden)
            encoder_layer = nn.TransformerEncoderLayer(d_model=dim_hidden,
                                                    nhead=eval(num_heads),
                                                    dropout=dropout_enc,
                                                    activation=activation_function,
                                                    norm_first=eval(pre_layer_norm),
                                                    batch_first=True)
            self.enc = nn.Sequential(
                    emb,
                    nn.TransformerEncoder(encoder_layer,
                                                num_layers=num_layer_enc)
            )
        elif attention_type=="pytorch_self_attention_skip":
            self.emb = Linear(dim_input, dim_hidden)
            self.encoder_layers = nn.ModuleList(
                [nn.TransformerEncoderLayer(d_model=dim_hidden,
                                                    nhead=eval(num_heads),
                                                    dropout=dropout_enc,
                                                    activation=activation_function,
                                                    norm_first=eval(pre_layer_norm),
                                                    batch_first=True) for _ in range(num_layer_enc)]
            )
        else:
            raise ValueError("Unknown attention type: {}".format(attention_type))
        enc_layer_dim = [2**i if i <= num_layer_dec/2 else num_layer_dec - i for i in range(num_layer_dec)]
        self.dec = nn.Sequential(
            nn.Dropout(dropout_dec),
            PMA(dim_hidden, eval(num_heads), num_outputs, ln=eval(layer_norm_pooling),
                simplified_layer_norm = eval(simplified_layer_norm),
                bias_attention=bias_attention, activation=activation),
            nn.Dropout(dropout_dec),
            *[nn.Sequential(nn.Linear(enc_layer_dim[i] * dim_hidden, enc_layer_dim[i+1] * dim_hidden),
                            activation_layer,
                            nn.Dropout(dropout_dec)) for i in range(num_layer_dec-1)],
            nn.Linear(enc_layer_dim[-1] * dim_hidden, dim_output),
        )
        
    @classmethod
    def from_config(cls, config_model, config_data):
        return cls(dim_input=config_model.dim_input,
                   dim_output=config_data.num_classes,
                   num_inds=config_model.num_induced_points,
                   dim_hidden=config_model.dim_hidden,
                   num_heads=str(config_model.num_heads),
                   layer_norm=str(config_model.layer_norm),  # use layer norm
                   pre_layer_norm=str(config_model.pre_layer_norm),
                   simplified_layer_norm=str(config_model.simplified_layer_norm),
                   dropout_enc=config_model.dropout_enc,
                   dropout_dec=config_model.dropout_dec,
                   num_layer_enc=config_model.num_layers_encoder,
                   num_layer_dec=config_model.num_layers_decoder,
                   activation=config_model.activation,
                   bias_attention=config_model.bias_attention,
                   attention_type=config_model.attention_type,
                   layer_norm_pooling=str(config_model.layer_norm_pooling))
    

    def forward(self, input):
        if self._attention_type == "pytorch_self_attention_skip":
            x = self.emb(input)
            for l in self.encoder_layers:
                x = x + l(x)
            return self.dec(x).squeeze(dim=1)
        else:
            return self.dec(self.enc(input)).squeeze(dim=1)
    @property
    def num_params(self) -> int:
        """Returns number of trainable parameters.
        Returns:
            int: Number of trainable parameters.
        """
        total_params = 0
        for parameter in self.parameters():
            total_params += parameter.nelement()
        return total_params
    

class GraphClassifier(nn.Module):
    """Classifier for Graphs using persistence features and additional
    features. The vectorization is based on a set transformer.
    """
    def __init__(self,
                 num_features,
                 dim_input=6,
                 num_outputs=1,
                 dim_output=50,
                 num_classes=2,
                 ln=True,
                 num_heads=4,
                 use_induced_attention=False,
                 dim_hidden=128,
                 dropout=0.0,
                ):
        super().__init__()
        self.st = Persformer(
            dim_input=dim_input,
            num_outputs=num_outputs,
            dim_output=dim_output,
            ln=ln,
            num_heads=num_heads,
            dim_hidden=dim_hidden,
            use_induced_attention=use_induced_attention,
            dropout=dropout,
            )
        self.num_classes = num_classes
        self.ln = nn.LayerNorm(dim_output + num_features)
        self.ff_1 = nn.Linear(dim_output + num_features, 50)
        self.ff_2 = nn.Linear(50, 20)
        self.ff_3 = nn.Linear(20, num_classes)
    def forward(self, x_pd: Tensor, x_feature: Tensor) -> Tensor:
        """Forward pass of the graph classifier.
        The persistence features are encoded with a set transformer
        and concatenated with the feature vector. These concatenated
        features are used for classification using a fully connected
        feed -forward layer.
        
        Args:
            x_pd (Tensor):
                persistence diagrams of the graph
            x_feature (Tensor):
                additional graph features
        """
        pd_vector = self.st(x_pd)
        features_stacked = torch.hstack((pd_vector, x_feature))
        x = self.ln(features_stacked)
        x = nn.ReLU()(self.ff_1(x))
        x = nn.ReLU()(self.ff_2(x))
        x = self.ff_3(x)
        return x<|MERGE_RESOLUTION|>--- conflicted
+++ resolved
@@ -203,13 +203,150 @@
             total_params += parameter.nelement()
         return total_params
 
-
-<<<<<<< HEAD
 class SetTransformer(Module):
-    """ SetTransformer from
-    https://github.com/juho-lee/set_transformer/blob/master/main_pointcloud.py  
-    with either induced attention or classical self attention.
-=======
+    def __init__(
+        self,
+        dim_input=4,  # 
+        num_outputs=1,
+        dim_output=5,
+        num_inds=32,  # number of induced points, see  Set Transformer paper
+        dim_hidden=128,
+        num_heads=4,
+        ln=False,  # use layer norm
+        n_layers_encoder=1,
+        n_layers_decoder=1,
+        attention_type="self_attention",
+        dropout=0.0
+    ):
+  
+        """Init of SetTransformer.
+        Args:
+            dim_input (int, optional): Dimension of input data for each
+            element in the set. Defaults to 3.
+            num_outputs (int, optional): Number of outputs. Defaults to 1.
+            dim_output (int, optional): Number of classes. Defaults to 40.
+            dim_hidden (int, optional): Number of induced points, see  Set
+                Transformer paper. Defaults to 128.
+            num_heads (int, optional): Number of attention heads. Defaults
+                to 4.
+            ln (bool, optional): If `True` layer norm will not be applied.
+                Defaults to False.
+        """
+        super().__init__()
+        assert dim_hidden % num_heads == 0, \
+            "Number of hidden dimensions must be divisible by number of heads."
+
+        if attention_type == "induced_attention":
+            self.emb = ISAB(dim_input, dim_hidden, num_heads, num_inds=num_inds, ln=ln)
+            self.enc_list = nn.ModuleList([
+                nn.Sequential(
+                ISAB(dim_hidden, dim_hidden, num_heads, num_inds=num_inds, ln=ln),
+                nn.Dropout(p=dropout)
+                )
+                for _ in range(n_layers_decoder - 1)
+            ])
+        elif attention_type == "self_attention":
+            self.emb = SAB(dim_input, dim_hidden, num_heads, ln=ln)
+            self.enc_list = nn.ModuleList([
+                SAB(dim_hidden, dim_hidden, num_heads, ln=ln)
+                for _ in range(n_layers_decoder - 1)
+            ])
+        elif attention_type == "fast_attention":
+            self.emb = FastAttention(dim_input, dim_hidden,
+                                     heads=num_heads, dim_head=64)
+            self.enc_list = nn.ModuleList([
+                nn.Sequential(
+                    FastAttention(dim_hidden, dim_hidden,
+                                  heads=num_heads, dim_head=64),
+                )
+                for _ in range(n_layers_decoder)
+            ])
+        else:
+            raise ValueError("Unknown activation '%s'" % activation)
+        
+        if attention_type=="induced_attention":
+            self.enc = nn.Sequential(
+                ISAB(dim_input, dim_hidden, eval(num_heads), num_inds, ln=eval(layer_norm),
+                        simplified_layer_norm = eval(simplified_layer_norm),
+                        bias_attention=bias_attention, activation=activation),
+                *[ISAB(dim_hidden, dim_hidden, eval(num_heads), num_inds, ln=eval(layer_norm),
+                        simplified_layer_norm = eval(simplified_layer_norm),
+                        bias_attention=bias_attention, activation=activation)
+                    for _ in range(num_layer_enc-1)],
+            )
+        elif attention_type=="self_attention":
+            self.enc = nn.Sequential(
+                SAB(dim_input, dim_hidden, eval(num_heads), ln=eval(layer_norm),
+                    simplified_layer_norm = eval(simplified_layer_norm),
+                    bias_attention=bias_attention, activation=activation),
+                *[SAB(dim_hidden, dim_hidden, eval(num_heads), ln=eval(layer_norm),
+                        simplified_layer_norm = eval(simplified_layer_norm),
+                        bias_attention=bias_attention, activation=activation)
+                    for _ in range(num_layer_enc-1)],
+            )
+        elif attention_type=="pytorch_self_attention":
+            emb = Linear(dim_input, dim_hidden)
+            encoder_layer = nn.TransformerEncoderLayer(d_model=dim_hidden,
+                                                    nhead=eval(num_heads),
+                                                    dropout=dropout_enc,
+                                                    activation=activation_function,
+                                                    norm_first=eval(pre_layer_norm),
+                                                    batch_first=True)
+            self.enc = nn.Sequential(
+                    emb,
+                    nn.TransformerEncoder(encoder_layer,
+                                                num_layers=num_layer_enc)
+            )
+        elif attention_type=="pytorch_self_attention_skip":
+            self.emb = Linear(dim_input, dim_hidden)
+            self.encoder_layers = nn.ModuleList(
+                [nn.TransformerEncoderLayer(d_model=dim_hidden,
+                                                    nhead=eval(num_heads),
+                                                    dropout=dropout_enc,
+                                                    activation=activation_function,
+                                                    norm_first=eval(pre_layer_norm),
+                                                    batch_first=True) for _ in range(num_layer_enc)]
+            )
+        else:
+            raise ValueError("Unknown attention type: {}".format(attention_type))
+        enc_layer_dim = [2**i if i <= num_layer_dec/2 else num_layer_dec - i for i in range(num_layer_dec)]
+        self.dec = nn.Sequential(
+            nn.Dropout(p=dropout),
+            PMA(dim_hidden, num_heads, num_outputs, ln=ln),
+            nn.Dropout(p=dropout),
+            *[nn.Linear(dim_hidden, dim_hidden) for _ in range(n_layers_decoder)],
+            nn.Linear(dim_hidden, dim_output),
+        )
+
+  
+    def forward(self, x: torch.Tensor) -> torch.Tensor:
+        """Forward pass
+        Args:
+            x (torch.Tensor): Batch tensor of shape
+                [batch, sequence_length, dim_in]
+        Returns:
+            torch.Tensor: Tensor with predictions of the `dim_output` classes.
+        """
+        x = self.emb(x)
+        for l in self.enc_list:
+            x = l(x)
+        x = self.dec(x)
+        return x.squeeze(dim=1)  # squeeze dimension 1 that is of size 1
+
+    @property
+    def num_params(self) -> int:
+        """Returns number of trainable parameters.
+        Returns:
+            int: Number of trainable parameters.
+        """
+        total_params = 0
+        for parameter in self.parameters():
+            total_params += parameter.nelement()
+        return total_params
+    
+    
+class Persformer(Module):
+    """
     Args:
         dim_input (int, optional):
             Dimension of input data for each element in the set. Defaults to 4.
@@ -250,152 +387,6 @@
     Raises:
         ValueError:
             [description]
->>>>>>> bdf1a139
-    """
-    def __init__(
-        self,
-        dim_input=4,  # 
-        num_outputs=1,
-        dim_output=5,
-        num_inds=32,  # number of induced points, see  Set Transformer paper
-        dim_hidden=128,
-        num_heads=4,
-        ln=False,  # use layer norm
-        n_layers_encoder=1,
-        n_layers_decoder=1,
-        attention_type="self_attention",
-        dropout=0.0
-    ):
-  
-        """Init of SetTransformer.
-        Args:
-            dim_input (int, optional): Dimension of input data for each
-            element in the set. Defaults to 3.
-            num_outputs (int, optional): Number of outputs. Defaults to 1.
-            dim_output (int, optional): Number of classes. Defaults to 40.
-            dim_hidden (int, optional): Number of induced points, see  Set
-                Transformer paper. Defaults to 128.
-            num_heads (int, optional): Number of attention heads. Defaults
-                to 4.
-            ln (bool, optional): If `True` layer norm will not be applied.
-                Defaults to False.
-        """
-        super().__init__()
-        assert dim_hidden % num_heads == 0, \
-            "Number of hidden dimensions must be divisible by number of heads."
-
-        if attention_type == "induced_attention":
-            self.emb = ISAB(dim_input, dim_hidden, num_heads, num_inds=num_inds, ln=ln)
-            self.enc_list = nn.ModuleList([
-                nn.Sequential(
-                ISAB(dim_hidden, dim_hidden, num_heads, num_inds=num_inds, ln=ln),
-                nn.Dropout(p=dropout)
-                )
-                for _ in range(n_layers_decoder - 1)
-            ])
-        elif attention_type == "self_attention":
-            self.emb = SAB(dim_input, dim_hidden, num_heads, ln=ln)
-            self.enc_list = nn.ModuleList([
-                SAB(dim_hidden, dim_hidden, num_heads, ln=ln)
-                for _ in range(n_layers_decoder - 1)
-            ])
-        elif attention_type == "fast_attention":
-            self.emb = FastAttention(dim_input, dim_hidden,
-                                     heads=num_heads, dim_head=64)
-            self.enc_list = nn.ModuleList([
-                nn.Sequential(
-                    FastAttention(dim_hidden, dim_hidden,
-                                  heads=num_heads, dim_head=64),
-                )
-                for _ in range(n_layers_decoder)
-            ])
-        else:
-            raise ValueError("Unknown activation '%s'" % activation)
-        
-        if attention_type=="induced_attention":
-            self.enc = nn.Sequential(
-                ISAB(dim_input, dim_hidden, eval(num_heads), num_inds, ln=eval(layer_norm),
-                        simplified_layer_norm = eval(simplified_layer_norm),
-                        bias_attention=bias_attention, activation=activation),
-                *[ISAB(dim_hidden, dim_hidden, eval(num_heads), num_inds, ln=eval(layer_norm),
-                        simplified_layer_norm = eval(simplified_layer_norm),
-                        bias_attention=bias_attention, activation=activation)
-                    for _ in range(num_layer_enc-1)],
-            )
-        elif attention_type=="self_attention":
-            self.enc = nn.Sequential(
-                SAB(dim_input, dim_hidden, eval(num_heads), ln=eval(layer_norm),
-                    simplified_layer_norm = eval(simplified_layer_norm),
-                    bias_attention=bias_attention, activation=activation),
-                *[SAB(dim_hidden, dim_hidden, eval(num_heads), ln=eval(layer_norm),
-                        simplified_layer_norm = eval(simplified_layer_norm),
-                        bias_attention=bias_attention, activation=activation)
-                    for _ in range(num_layer_enc-1)],
-            )
-        elif attention_type=="pytorch_self_attention":
-            emb = Linear(dim_input, dim_hidden)
-            encoder_layer = nn.TransformerEncoderLayer(d_model=dim_hidden,
-                                                    nhead=eval(num_heads),
-                                                    dropout=dropout_enc,
-                                                    activation=activation_function,
-                                                    norm_first=eval(pre_layer_norm),
-                                                    batch_first=True)
-            self.enc = nn.Sequential(
-                    emb,
-                    nn.TransformerEncoder(encoder_layer,
-                                                num_layers=num_layer_enc)
-            )
-        elif attention_type=="pytorch_self_attention_skip":
-            self.emb = Linear(dim_input, dim_hidden)
-            self.encoder_layers = nn.ModuleList(
-                [nn.TransformerEncoderLayer(d_model=dim_hidden,
-                                                    nhead=eval(num_heads),
-                                                    dropout=dropout_enc,
-                                                    activation=activation_function,
-                                                    norm_first=eval(pre_layer_norm),
-                                                    batch_first=True) for _ in range(num_layer_enc)]
-            )
-        else:
-            raise ValueError("Unknown attention type: {}".format(attention_type))
-        enc_layer_dim = [2**i if i <= num_layer_dec/2 else num_layer_dec - i for i in range(num_layer_dec)]
-        self.dec = nn.Sequential(
-            nn.Dropout(p=dropout),
-            PMA(dim_hidden, num_heads, num_outputs, ln=ln),
-            nn.Dropout(p=dropout),
-            *[nn.Linear(dim_hidden, dim_hidden) for _ in range(n_layers_decoder)],
-            nn.Linear(dim_hidden, dim_output),
-        )
-
-  
-    def forward(self, x: torch.Tensor) -> torch.Tensor:
-        """Forward pass
-        Args:
-            x (torch.Tensor): Batch tensor of shape
-                [batch, sequence_length, dim_in]
-        Returns:
-            torch.Tensor: Tensor with predictions of the `dim_output` classes.
-        """
-        x = self.emb(x)
-        for l in self.enc_list:
-            x = l(x)
-        x = self.dec(x)
-        return x.squeeze(dim=1)  # squeeze dimension 1 that is of size 1
-
-    @property
-    def num_params(self) -> int:
-        """Returns number of trainable parameters.
-        Returns:
-            int: Number of trainable parameters.
-        """
-        total_params = 0
-        for parameter in self.parameters():
-            total_params += parameter.nelement()
-        return total_params
-    
-    
-class Persformer(Module):
-    """
-    Set transformer architecture with old implementation.
     """
     def __init__(
         self,
