# from https://github.com/juho-lee/set_transformer/blob/master/max_regression_demo.ipynb  # noqa: E501
#### Author: Raphael Reinauer
import torch  # type: ignore
import torch.nn as nn  # type: ignore
from torch import Tensor  # type: ignore
import torch.nn.functional as F
<<<<<<< HEAD
from torch.nn import (Module, Linear,
                      Sequential, ModuleList)
from torch.nn.modules.activation import GELU
from gdeep.topology_layers.modules import ISAB, PMA, SAB, FastAttention  # type: ignore
from gdeep.topology_layers.attention_modules import AttentionLayer, InducedAttention, AttentionPooling
=======
from torch.nn import (Module, Linear)
from gdeep.topology_layers.modules import _ISAB, _PMA, _SAB  # type: ignore
>>>>>>> 979fd8fd


class DeepSet(nn.Module):
    def __init__(self,
        dim_input=2,
        dim_output=5,
        dim_hidden=32,
        n_layers_encoder=2,
        n_layers_decoder=2,
        pool="max",
        ):
        super().__init__()
        assert pool in ["max", "mean", "sum", "attention"], "Unknown Pooling type"
        self.dim_hidden=dim_hidden
        self.enc = nn.Sequential(
            nn.Linear(in_features=dim_input, out_features=dim_hidden),
            nn.Sequential(*[nn.Sequential(
                    nn.ReLU(),
                    nn.Linear(dim_hidden, dim_hidden))
                for _ in range(n_layers_encoder)])
        )
        self.dec = nn.Sequential(
            nn.Sequential(*[nn.Sequential(nn.Linear(dim_hidden, dim_hidden),
                            nn.ReLU())
                for _ in range(n_layers_decoder)]),
            nn.Linear(in_features=dim_hidden, out_features=dim_output),
        )
        self.pool = pool
        if pool == "attention":
            self.pooling_layer = AttentionPooling(hidden_dim = self.dim_hidden, q_length=1)
    def forward(self, x):
        x = self.enc(x)
        if self.pool == "max":
            x = x.max(dim=1)[0]
        elif self.pool == "mean":
            x = x.mean(dim=1)
        elif self.pool == "sum":
            x = x.sum(dim=1)
        else:
            x = self.pooling_layer(x).squeeze()
        x = self.dec(x)
        return x


class PytorchTransformer(Module):
    def __init__(
        self,
        dim_input=2,
        dim_output=5,
        hidden_size=32,
        nhead=4,
        activation='gelu',
        norm_first=True,
        num_layers=1,
        dropout=0.0,
    ):
        super().__init__()
        self.emb = Linear(dim_input, hidden_size)

        encoder_layer = nn.TransformerEncoderLayer(d_model=hidden_size,
                                                   nhead=nhead,
                                                   dropout=dropout,
                                                   activation=activation,
                                                   norm_first=norm_first,
                                                   batch_first=True)
        self.encoder = nn.TransformerEncoder(encoder_layer,
                                             num_layers=num_layers)
        self.pool = Sequential(
            AttentionPooling(hidden_size,
                             q_length=1,
                             filter_size=hidden_size,
                             n_heads=nhead,
                             layer_norm=True,
                             pre_layer_norm=norm_first,
                             dropout=dropout,
                             attention_type='self_attention'),
            Linear(hidden_size, hidden_size),
            Linear(hidden_size, dim_output),
        )

    def forward(self, x: torch.Tensor) -> torch.Tensor:
        x = self.emb(x)
        x = self.encoder(x)
        x = self.pool(x)
        return x.squeeze()

class PersFormerOld(Module):
    """ SetTransformer from
    with either induced attention or classical self attention or fast attention.
    """
    def __init__(
        self,
        dim_input=2,
        dim_output=5,
        hidden_size=32,
        n_heads=4,
        num_inds=32,
        layer_norm=True,
        pre_layer_norm=True,
        n_layers=1,
        attention_layer_type="self_attention",
        attention_block_type="self_attention",
        dropout=0.0,
        activation=None,
    ):
        """Init of SetTransformer.
        Args:
            dim_input (int, optional): Dimension of input data for each
            element in the set. Defaults to 3.
            dim_output (int, optional): Number of classes. Defaults to 4.
            dim_hidden (int, optional): Number of induced points, see  Set
                Transformer paper. Defaults to 128.
            num_heads (int, optional): Number of attention heads. Defaults
                to 4.
            ln (bool, optional): If `True` layer norm will not be applied.
                Defaults to False.
        """
        super().__init__()

        assert hidden_size % n_heads == 0, \
            "Number of hidden dimensions must be divisible by number of heads."

        self.emb = Linear(dim_input, hidden_size)

        self.n_layers = n_layers
        if attention_layer_type == "induced_attention":
            self.enc_list = ModuleList([
                InducedAttention(hidden_size=hidden_size,
                               filter_size=hidden_size,
                               n_heads=n_heads,
                               layer_norm=layer_norm,
                               pre_layer_norm=pre_layer_norm,
                               dropout=dropout,
                               activation=activation,
                               attention_type=attention_block_type,
                               induced_points=num_inds
                               )
                for _ in range(n_layers)
            ])
        elif attention_layer_type == "self_attention":
            self.enc_list = ModuleList([
                AttentionLayer(hidden_size=hidden_size,
                               filter_size=hidden_size,
                               n_heads=n_heads,
                               layer_norm=layer_norm,
                               pre_layer_norm=pre_layer_norm,
                               dropout=dropout,
                               activation=activation,
                               attention_type=attention_block_type,
                               )
                for _ in range(n_layers)
            ])
        else:
            raise ValueError("Unknown attention type:", attention_layer_type)

        self.pool = Sequential(
            AttentionPooling(hidden_size,
                             q_length=1,
                             filter_size=hidden_size,
                             n_heads=n_heads,
                             layer_norm=layer_norm,
                             pre_layer_norm=pre_layer_norm,
                             dropout=dropout,
                             activation=activation,
                             attention_type=attention_block_type),
            Linear(hidden_size, hidden_size),
            Linear(hidden_size, dim_output),
        )

    def forward(self, x: torch.Tensor) -> torch.Tensor:
        """Forward pass
        Args:
            x (torch.Tensor): Batch tensor of shape
                [batch, sequence_length, dim_in]
        Returns:
            torch.Tensor: Tensor with predictions of the `dim_output` classes.
        """
        x = self.emb(x)
        for attention_layer in self.enc_list:
            x = attention_layer(x, x, x)
        x = self.pool(x)
        return x.squeeze()  # squeeze all dimensions of size 1

    @property
    def num_params(self) -> int:
        """Returns number of trainable parameters.
        Returns:
            int: Number of trainable parameters.
        """
        total_params = 0
        for parameter in self.parameters():
            total_params += parameter.nelement()
        return total_params

class SetTransformer(Module):
    def __init__(
        self,
        dim_input=4,  # 
        num_outputs=1,
        dim_output=5,
        num_inds=32,  # number of induced points, see  Set Transformer paper
        dim_hidden=128,
        num_heads=4,
        ln=False,  # use layer norm
        n_layers_encoder=1,
        n_layers_decoder=1,
        attention_type="self_attention",
        dropout=0.0
    ):
  
        """Init of SetTransformer.
        Args:
            dim_input (int, optional): Dimension of input data for each
            element in the set. Defaults to 3.
            num_outputs (int, optional): Number of outputs. Defaults to 1.
            dim_output (int, optional): Number of classes. Defaults to 40.
            dim_hidden (int, optional): Number of induced points, see  Set
                Transformer paper. Defaults to 128.
            num_heads (int, optional): Number of attention heads. Defaults
                to 4.
            ln (bool, optional): If `True` layer norm will not be applied.
                Defaults to False.
        """
        super().__init__()
        assert dim_hidden % num_heads == 0, \
            "Number of hidden dimensions must be divisible by number of heads."

        if attention_type == "induced_attention":
            self.emb = ISAB(dim_input, dim_hidden, num_heads, num_inds=num_inds, ln=ln)
            self.enc_list = nn.ModuleList([
                nn.Sequential(
                ISAB(dim_hidden, dim_hidden, num_heads, num_inds=num_inds, ln=ln),
                nn.Dropout(p=dropout)
                )
                for _ in range(n_layers_decoder - 1)
            ])
        elif attention_type == "self_attention":
            self.emb = SAB(dim_input, dim_hidden, num_heads, ln=ln)
            self.enc_list = nn.ModuleList([
                SAB(dim_hidden, dim_hidden, num_heads, ln=ln)
                for _ in range(n_layers_decoder - 1)
            ])
        elif attention_type == "fast_attention":
            self.emb = FastAttention(dim_input, dim_hidden,
                                     heads=num_heads, dim_head=64)
            self.enc_list = nn.ModuleList([
                nn.Sequential(
                    FastAttention(dim_hidden, dim_hidden,
                                  heads=num_heads, dim_head=64),
                )
                for _ in range(n_layers_decoder)
            ])
        else:
            raise ValueError("Unknown activation '%s'" % activation)
        
        if attention_type=="induced_attention":
            self.enc = nn.Sequential(
                ISAB(dim_input, dim_hidden, eval(num_heads), num_inds, ln=eval(layer_norm),
                        simplified_layer_norm = eval(simplified_layer_norm),
                        bias_attention=bias_attention, activation=activation),
                *[ISAB(dim_hidden, dim_hidden, eval(num_heads), num_inds, ln=eval(layer_norm),
                        simplified_layer_norm = eval(simplified_layer_norm),
                        bias_attention=bias_attention, activation=activation)
                    for _ in range(num_layer_enc-1)],
            )
        elif attention_type=="self_attention":
            self.enc = nn.Sequential(
                SAB(dim_input, dim_hidden, eval(num_heads), ln=eval(layer_norm),
                    simplified_layer_norm = eval(simplified_layer_norm),
                    bias_attention=bias_attention, activation=activation),
                *[SAB(dim_hidden, dim_hidden, eval(num_heads), ln=eval(layer_norm),
                        simplified_layer_norm = eval(simplified_layer_norm),
                        bias_attention=bias_attention, activation=activation)
                    for _ in range(num_layer_enc-1)],
            )
        elif attention_type=="pytorch_self_attention":
            emb = Linear(dim_input, dim_hidden)
            encoder_layer = nn.TransformerEncoderLayer(d_model=dim_hidden,
                                                    nhead=eval(num_heads),
                                                    dropout=dropout_enc,
                                                    activation=activation_function,
                                                    norm_first=eval(pre_layer_norm),
                                                    batch_first=True)
            self.enc = nn.Sequential(
                    emb,
                    nn.TransformerEncoder(encoder_layer,
                                                num_layers=num_layer_enc)
            )
        elif attention_type=="pytorch_self_attention_skip":
            self.emb = Linear(dim_input, dim_hidden)
            self.encoder_layers = nn.ModuleList(
                [nn.TransformerEncoderLayer(d_model=dim_hidden,
                                                    nhead=eval(num_heads),
                                                    dropout=dropout_enc,
                                                    activation=activation_function,
                                                    norm_first=eval(pre_layer_norm),
                                                    batch_first=True) for _ in range(num_layer_enc)]
            )
        else:
            raise ValueError("Unknown attention type: {}".format(attention_type))
        enc_layer_dim = [2**i if i <= num_layer_dec/2 else num_layer_dec - i for i in range(num_layer_dec)]
        self.dec = nn.Sequential(
            nn.Dropout(p=dropout),
            PMA(dim_hidden, num_heads, num_outputs, ln=ln),
            nn.Dropout(p=dropout),
            *[nn.Linear(dim_hidden, dim_hidden) for _ in range(n_layers_decoder)],
            nn.Linear(dim_hidden, dim_output),
        )

  
    def forward(self, x: torch.Tensor) -> torch.Tensor:
        """Forward pass
        Args:
            x (torch.Tensor): Batch tensor of shape
                [batch, sequence_length, dim_in]
        Returns:
            torch.Tensor: Tensor with predictions of the `dim_output` classes.
        """
        x = self.emb(x)
        for l in self.enc_list:
            x = l(x)
        x = self.dec(x)
        return x.squeeze(dim=1)  # squeeze dimension 1 that is of size 1

    @property
    def num_params(self) -> int:
        """Returns number of trainable parameters.
        Returns:
            int: Number of trainable parameters.
        """
        total_params = 0
        for parameter in self.parameters():
            total_params += parameter.nelement()
        return total_params
    
    
class Persformer(Module):
    """
<<<<<<< HEAD
=======
    Persformer architecture as described in
    "Persformer: A Transformer Architecture for Topological Machine Learning"
    https://arxiv.org/abs/2112.15210
    
>>>>>>> 979fd8fd
    Args:
        dim_input (int, optional):
            Dimension of input data for each element in the set. Defaults to 4.
        dim_output (int, optional):
            Output dimension of the model. This corresponds to the number of classes. Defaults to 5.
        dim_hidden (int, optional):
            Hidden dimension of the encoder. Defaults to 128.
        num_heads (str, optional):
            Number of attention heads in every attention layer. Defaults to "4".
        layer_norm (str, optional):
            Use layer normalization in the encoder. Defaults to "False".
        pre_layer_norm (str, optional):
            Use pre-layer normalization. Defaults to "False".
        simplified_layer_norm (str, optional):
           Use simplified layer normalization.
           See
           https://proceedings.neurips.cc/paper/2019/file/2f4fe03d77724a7217006e5d16728874-Paper.pdf
           Defaults to "True".
        dropout_enc (float, optional):
            Dropout probability in the encoder. Defaults to 0.0.
        dropout_dec (float, optional):
            Dropout probability in the decoder. Defaults to 0.0.
        num_layer_enc (int, optional):
            Number of attention blocks in the encoder. Defaults to 2.
        num_layer_dec (int, optional):
            Number of feed-forwards layers in the decoder. Defaults to 3.
        activation (str, optional):
            Activation function to use in the whole model. Defaults to "gelu".
        bias_attention (str, optional):
            Use bias in the query, key and value computation. Defaults to "True".
        attention_type (str, optional):
            Either use full self-attention with quadratic complexity (`self_attention`, `pytorch_self_attention`)
            full self-attention with skip-connections (`pytorch_self_attention_skip`),
            or induced attention with linear complexity (`induced_attention`). Defaults to "pytorch_self_attention_skip".
        layer_norm_pooling (str, optional):
            Use layer norm in the multi-head attention pooling layer. Defaults to "False".
    Raises:
        ValueError:
            [description]
    """
    def __init__(
        self,
        dim_input=6,  # dimension of input data for each element in the set
        num_outputs=1,
        dim_output=5,  # number of classes
        num_inds=32,  # number of induced points, see  Set Transformer paper
        dim_hidden=128,
        num_heads="4",
        layer_norm="False",  # use layer norm
        pre_layer_norm="False", # use pre-layer norm
        simplified_layer_norm="True",
        dropout_enc=0.0,
        dropout_dec=0.0,
        num_layer_enc=2,
        num_layer_dec=3,
        activation="gelu",
        bias_attention="True",
        attention_type="induced_attention",
        layer_norm_pooling="False",
    ):
        super().__init__()
        self._attention_type = attention_type
        bias_attention = eval(bias_attention)
        if activation == 'gelu':
            activation_layer = nn.GELU()
            activation_function = F.gelu
        elif activation == 'relu':
            activation_layer = nn.ReLU()
            activation_function = F.relu
        else:
            raise ValueError("Unknown activation '%s'" % activation)
        
        if attention_type=="induced_attention":
            self.enc = nn.Sequential(
                _ISAB(dim_input, dim_hidden, eval(num_heads), num_inds, ln=eval(layer_norm),
                        simplified_layer_norm = eval(simplified_layer_norm),
                        bias_attention=bias_attention, activation=activation),
                *[_ISAB(dim_hidden, dim_hidden, eval(num_heads), num_inds, ln=eval(layer_norm),
                        simplified_layer_norm = eval(simplified_layer_norm),
                        bias_attention=bias_attention, activation=activation)
                    for _ in range(num_layer_enc-1)],
            )
        elif attention_type=="self_attention":
            self.enc = nn.Sequential(
                _SAB(dim_input, dim_hidden, eval(num_heads), ln=eval(layer_norm),
                    simplified_layer_norm = eval(simplified_layer_norm),
                    bias_attention=bias_attention, activation=activation),
                *[_SAB(dim_hidden, dim_hidden, eval(num_heads), ln=eval(layer_norm),
                        simplified_layer_norm = eval(simplified_layer_norm),
                        bias_attention=bias_attention, activation=activation)
                    for _ in range(num_layer_enc-1)],
            )
        elif attention_type=="pytorch_self_attention":
            emb = Linear(dim_input, dim_hidden)
            encoder_layer = nn.TransformerEncoderLayer(d_model=dim_hidden,
                                                    nhead=eval(num_heads),
                                                    dropout=dropout_enc,
                                                    activation=activation_function,
                                                    norm_first=eval(pre_layer_norm),
                                                    batch_first=True)
            self.enc = nn.Sequential(
                    emb,
                    nn.TransformerEncoder(encoder_layer,
                                                num_layers=num_layer_enc)
            )
        elif attention_type=="pytorch_self_attention_skip":
            self.emb = Linear(dim_input, dim_hidden)
            self.encoder_layers = nn.ModuleList(
                [nn.TransformerEncoderLayer(d_model=dim_hidden,
                                                    nhead=eval(num_heads),
                                                    dropout=dropout_enc,
                                                    activation=activation_function,
                                                    norm_first=eval(pre_layer_norm),
                                                    batch_first=True) for _ in range(num_layer_enc)]
            )
        else:
            raise ValueError("Unknown attention type: {}".format(attention_type))
        enc_layer_dim = [2**i if i <= num_layer_dec/2 else num_layer_dec - i for i in range(num_layer_dec)]
        self.dec = nn.Sequential(
            nn.Dropout(dropout_dec),
            _PMA(dim_hidden, eval(num_heads), num_outputs, ln=eval(layer_norm_pooling),
                simplified_layer_norm = eval(simplified_layer_norm),
                bias_attention=bias_attention, activation=activation),
            nn.Dropout(dropout_dec),
            *[nn.Sequential(nn.Linear(enc_layer_dim[i] * dim_hidden, enc_layer_dim[i+1] * dim_hidden),
                            activation_layer,
                            nn.Dropout(dropout_dec)) for i in range(num_layer_dec-1)],
            nn.Linear(enc_layer_dim[-1] * dim_hidden, dim_output),
        )
        
    @classmethod
    def from_config(cls, config_model, config_data):
        return cls(dim_input=config_model.dim_input,
                   dim_output=config_data.num_classes,
                   num_inds=config_model.num_induced_points,
                   dim_hidden=config_model.dim_hidden,
                   num_heads=str(config_model.num_heads),
                   layer_norm=str(config_model.layer_norm),  # use layer norm
                   pre_layer_norm=str(config_model.pre_layer_norm),
                   simplified_layer_norm=str(config_model.simplified_layer_norm),
                   dropout_enc=config_model.dropout_enc,
                   dropout_dec=config_model.dropout_dec,
                   num_layer_enc=config_model.num_layers_encoder,
                   num_layer_dec=config_model.num_layers_decoder,
                   activation=config_model.activation,
                   bias_attention=config_model.bias_attention,
                   attention_type=config_model.attention_type,
                   layer_norm_pooling=str(config_model.layer_norm_pooling))
    

    def forward(self, input):
        if self._attention_type == "pytorch_self_attention_skip":
            x = self.emb(input)
            for l in self.encoder_layers:
                x = x + l(x)
            return self.dec(x).squeeze(dim=1)
        else:
            return self.dec(self.enc(input)).squeeze(dim=1)
    @property
    def num_params(self) -> int:
        """Returns number of trainable parameters.
        Returns:
            int: Number of trainable parameters.
        """
        total_params = 0
        for parameter in self.parameters():
            total_params += parameter.nelement()
        return total_params
    

class GraphClassifier(nn.Module):
    """Classifier for Graphs using persistence features and additional
    features. The vectorization is based on a set transformer.
    """
    def __init__(self,
                 num_features,
                 dim_input=6,
                 num_outputs=1,
                 dim_output=50,
                 num_classes=2,
                 ln=True,
                 num_heads=4,
                 use_induced_attention=False,
                 dim_hidden=128,
                 dropout=0.0,
                ):
        super().__init__()
        self.st = Persformer(
            dim_input=dim_input,
            num_outputs=num_outputs,
            dim_output=dim_output,
            ln=ln,
            num_heads=num_heads,
            dim_hidden=dim_hidden,
            use_induced_attention=use_induced_attention,
            dropout=dropout,
            )
        self.num_classes = num_classes
        self.ln = nn.LayerNorm(dim_output + num_features)
        self.ff_1 = nn.Linear(dim_output + num_features, 50)
        self.ff_2 = nn.Linear(50, 20)
        self.ff_3 = nn.Linear(20, num_classes)
    def forward(self, x_pd: Tensor, x_feature: Tensor) -> Tensor:
        """Forward pass of the graph classifier.
        The persistence features are encoded with a set transformer
        and concatenated with the feature vector. These concatenated
        features are used for classification using a fully connected
        feed -forward layer.
        
        Args:
            x_pd (Tensor):
                persistence diagrams of the graph
            x_feature (Tensor):
                additional graph features
        """
        pd_vector = self.st(x_pd)
        features_stacked = torch.hstack((pd_vector, x_feature))
        x = self.ln(features_stacked)
        x = nn.ReLU()(self.ff_1(x))
        x = nn.ReLU()(self.ff_2(x))
        x = self.ff_3(x)
        return x<|MERGE_RESOLUTION|>--- conflicted
+++ resolved
@@ -4,16 +4,8 @@
 import torch.nn as nn  # type: ignore
 from torch import Tensor  # type: ignore
 import torch.nn.functional as F
-<<<<<<< HEAD
-from torch.nn import (Module, Linear,
-                      Sequential, ModuleList)
-from torch.nn.modules.activation import GELU
-from gdeep.topology_layers.modules import ISAB, PMA, SAB, FastAttention  # type: ignore
-from gdeep.topology_layers.attention_modules import AttentionLayer, InducedAttention, AttentionPooling
-=======
 from torch.nn import (Module, Linear)
 from gdeep.topology_layers.modules import _ISAB, _PMA, _SAB  # type: ignore
->>>>>>> 979fd8fd
 
 
 class DeepSet(nn.Module):
@@ -352,13 +344,10 @@
     
 class Persformer(Module):
     """
-<<<<<<< HEAD
-=======
     Persformer architecture as described in
     "Persformer: A Transformer Architecture for Topological Machine Learning"
     https://arxiv.org/abs/2112.15210
     
->>>>>>> 979fd8fd
     Args:
         dim_input (int, optional):
             Dimension of input data for each element in the set. Defaults to 4.
