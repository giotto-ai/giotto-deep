--- conflicted
+++ resolved
@@ -1,4 +1,3 @@
-<<<<<<< HEAD
 from .persformer import SetTransformer, PersFormer,\
     GraphClassifier, DeepSet, SetTransformerOld, PytorchTransformer
 from .modules import ISAB, PMA, SAB, FastAttention
@@ -7,12 +6,6 @@
 
 from .training import compute_accuracy, train, sam_train, train_vec
 from .attention_modules import AttentionLayer, InducedAttention, AttentionPooling
-=======
-
-from .persformer import Persformer,\
-    GraphClassifier
-from .modules import ISAB, PMA, SAB, FastAttention
->>>>>>> 78362dc5
 
 __all__ = [
     'Persformer',
@@ -20,7 +13,6 @@
     'ISAB',
     'PMA',
     'SAB',
-<<<<<<< HEAD
     'FastAttention',
     'load_data',
     'load_augmented_data_as_tensor',
@@ -37,8 +29,4 @@
     'DeepSet',
     'PytorchTransformer',
     'SetTransformerOld',
-    ]
-=======
-    'FastAttention'
-]
->>>>>>> 78362dc5
+    ]