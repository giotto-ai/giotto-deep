--- conflicted
+++ resolved
@@ -1,24 +1,16 @@
 from .persformer import Persformer,\
-<<<<<<< HEAD
     GraphClassifier, DeepSet, PytorchTransformer
 from .modules import ISAB, PMA, SAB, FastAttention
 from .preprocessing import load_data, load_augmented_data_as_tensor,\
     load_data_as_tensor, pad_pds, balance_binary_dataset, print_class_balance
 
-from .attention_modules import AttentionLayer, InducedAttention, AttentionPooling
-=======
-    GraphClassifier
+from .attention_modules import (AttentionLayer, InducedAttention, AttentionPooling,
+    GraphClassifier)
 from .modules import _ISAB, _PMA, _SAB, _FastAttention
->>>>>>> 979fd8fd
 
 __all__ = [
     'Persformer',
     'GraphClassifier',
-<<<<<<< HEAD
-    'ISAB',
-    'PMA',
-    'SAB',
-    'FastAttention',
     'load_data',
     'load_augmented_data_as_tensor',
     'load_data_as_tensor',
@@ -31,7 +23,4 @@
     'PytorchTransformer',
     'balance_binary_dataset',
     'print_class_balance',
-    ]
-=======
-]
->>>>>>> 979fd8fd
+    ]