from typing import List, Optional, Union, Tuple, Any
import random
from copy import copy
import warnings

import torch
from torchvision.utils import make_grid
from sklearn.manifold import MDS
from gtda.diagrams import BettiCurve
from html2image import Html2Image
from captum.attr import visualization
import numpy as np
from captum.attr import LayerAttribution
from gtda.plotting import plot_diagram, plot_betti_surfaces, plot_betti_curves
import matplotlib.pyplot as plt

from gdeep.trainer import Trainer
from gdeep.analysis.interpretability import Interpreter
from gdeep.utility import DEVICE
from ..models import ModelExtractor
from . import (
    persistence_diagrams_of_activations,
    _simplified_persistence_of_activations,
    plotly2tensor,
    Compactification,
    png2tensor,
)

FONT_SIZE = 16
from gdeep.utility.custome_types import Tensor

from gdeep.utility.custome_types import Array


class Visualiser:
    """This class is the bridge to send to the tensorboard
    the required plots. It converts plots and images of
    different kinds to tensors

    Args:
        pipe :
            the Trainer instance to get info from

    Examples::

        from gdeep.visualisation import Visualiser
        # you must have an initialised `trainer`
        vs = Visualiser(trainer)
        vs.plot_data_model()

    """

    persistence_diagrams: Optional[List[Array]] = None

    def __init__(self, pipe: Trainer) -> None:
        self.pipe = pipe

    def plot_interactive_model(self) -> None:
        """This function has no arguments: its purpose
        is to store the model to tensorboard for an
        interactive visualisation.
        """

        dataiter = iter(self.pipe.dataloaders[0])
        x, labels = next(dataiter)
        new_x: List[Tensor] = []
        if isinstance(x, tuple) or isinstance(x, list):
            for i, xi in enumerate(x):
                new_x.append(xi.to(DEVICE))
            x = copy(new_x)
        else:
            x = x.to(DEVICE)
        # add interactive model to tensorboard
        self.pipe.writer.add_graph(self.pipe.model, x)  # type: ignore
        self.pipe.writer.flush()  # type: ignore

    def plot_3d_dataset(self, n_pts: int = 100) -> None:
        """This function has no arguments: its purpose
        is to store data to the tensorboard for
        visualisation. Note that we are expecting the
        dataset item to be of type Tuple[Tensor, Tensor]

        Args:
            n_pts:
                number of points to display
        """
        dataiter = iter(self.pipe.dataloaders[0])
        features_list: List[Tensor] = []
        labels_list: List[str] = []

        for img, lab in dataiter:  # loop over batches
            if isinstance(img, tuple) or isinstance(img, list):
                features_list = features_list + [img[i][0] for i in range(len(img))]
            else:
                features_list = features_list + [img[i] for i in range(len(img))]
            try:
                labels_list = labels_list + [
                    str(lab[i].item()) for i in range(len(lab))
                ]
            except ValueError:
                labels_list = labels_list + [
                    "Label not available" for _ in range(len(img))
                ]
            if len(features_list) >= n_pts:
                break
        max_number = len(features_list)  # effective number of points

        features = torch.cat(features_list).to(DEVICE)

        if len(features.shape) >= 3:
            if len(features.shape) == 3:
                features = features.reshape(
                    max_number, -1, features.shape[1], features.shape[2]
                )
                grid = make_grid(features)
            else:
                grid = make_grid(features)

            self.pipe.writer.add_image("dataset", grid, 0)  # type: ignore

            self.pipe.writer.add_embedding(  # type: ignore
                features.view(max_number, -1),
                metadata=labels_list,
                label_img=features,
                tag="dataset",
                global_step=0,
            )
        else:
            self.pipe.writer.add_embedding(  # type: ignore
                features.view(max_number, -1),
                metadata=labels_list,
                tag="dataset",
                global_step=0,
            )

        self.pipe.writer.flush()  # type: ignore

    def plot_activations(
        self, batch: Optional[List[Union[List[Tensor], Tensor]]] = None
    ) -> None:
        """Plot PCA of the activations of all layers of the
        `self.model`.

        Args:
            batch:
                this should be an input batch for the model
        """
        me = ModelExtractor(self.pipe.model, self.pipe.loss_fn)
        if batch is not None:
            inputs, labels = batch
        else:
            inputs, labels = next(iter(self.pipe.dataloaders[0]))

        acts = me.get_activations(inputs)
        print("Sending the plots to tensorboard: ")
        for i, act in enumerate(acts):
            print("Step " + str(i + 1) + "/" + str(len(acts)), end="\r")
            length = act.shape[0]
            self.pipe.writer.add_embedding(  # type: ignore
                act.view(length, -1),
                metadata=labels,
                tag="activations_" + str(i),
                global_step=0,
            )
            self.pipe.writer.flush()  # type: ignore

    def plot_persistence_diagrams(
        self,
        batch: Optional[List[Tensor]] = None,
        homology_dimensions: Optional[List[int]] = None,
        **kwargs
    ) -> None:  # type: ignore
        """Plot a persistence diagrams of the activations

        Args:
            batch:
                a batch of data, in the shape of (datum, label)
            homology_dimensions:
                a list of the homology dimensions, like ``[0, 1]``
            kwargs:
                arguments for the ``persistence_diagrams_of_activations``
        """

        if homology_dimensions is None:
            homology_dimensions = [0, 1]
        me = ModelExtractor(self.pipe.model, self.pipe.loss_fn)
        if self.persistence_diagrams is None:
            if batch is not None:
                inputs, _ = batch
            else:
                inputs, _ = next(iter(self.pipe.dataloaders[0]))

            activ = me.get_activations(inputs)
            self.persistence_diagrams = persistence_diagrams_of_activations(
                activ, homology_dimensions=homology_dimensions, **kwargs
            )
        list_of_dgms = []
        for i, persistence_diagram in enumerate(self.persistence_diagrams):
            plot_persistence_diagram = plot_diagram(persistence_diagram)
            img_t = plotly2tensor(plot_persistence_diagram)
            list_of_dgms.append(img_t)
        features = torch.stack(list_of_dgms)
        # grid = make_grid(features)
        self.pipe.writer.add_images(  # type: ignore
            "Persistence diagrams of the activations", features, dataformats="NHWC"
        )
        self.pipe.writer.flush()  # type: ignore

    def plot_decision_boundary(
        self, compact: bool = False, n_epochs: int = 100, precision: float = 0.1
    ):
        """Plot the decision boundary as the intrinsic
        hypersurface defined by ``self.loss_fn == 0.5``
        in the case of 2 classes. The method also works
        for an arbitrary number of classes. Note that
        we are expecting a model whose forward function
        has only one tensor as input (and not multiple
        arguments).

        Args:
            compact:
                if plotting the compactified
                version of the boundary
            n_epochs:
                number of training cycles to find
                the decision boundary
            precision:
                parameter to filter the spurious data that are
                close to te decision boundary, but not close enough

        """

        me = ModelExtractor(self.pipe.model, self.pipe.loss_fn)
        x = next(iter(self.pipe.dataloaders[0]))[0][0]

        if compact:
            # initlaisation of the compactification
            cc = Compactification(
                neural_net=self.pipe.model,
                precision=0.1,
                n_samples=500,
                epsilon=0.051,
                n_features=x.shape[0],  # if x is not List[Tensor]
                n_epochs=100,
            )

            d_final, label_final = cc.create_final_distance_matrix()
            embedding = MDS(n_components=3, dissimilarity="precomputed")
            db = embedding.fit_transform(d_final)
            self.pipe.writer.add_embedding(  # type: ignore
                db, tag="compactified_decision_boundary", global_step=0
            )
            self.pipe.writer.flush()  # type: ignore
            return db, d_final, label_final
        else:
            db = me.get_decision_boundary(x, n_epochs, precision)
            if len(db) > 0:
                self.pipe.writer.add_embedding(db, tag="decision_boundary", global_step=0)  # type: ignore
                self.pipe.writer.flush()  # type: ignore
            else:
                warnings.warn("No points sampled over the decision boundary")
            return db.cpu(), None, None

    def plot_betti_surface_layers(
        self,
        homology_dimensions: Optional[List[int]] = None,
        batch: Optional[Tensor] = None,
        **kwargs
    ) -> List[Any]:  # type: ignore
        """
        Args:
            homology_dimensions :
                A list of
                homology dimensions, e.g. ``[0, 1, ...]``
            batch :
                the selected batch of data to
                compute the activations on. By
                defaults, this method takes the
                first batch of elements
            kwargs:
                optional arguments for the creation of
                persistence diagrams

        """
        if homology_dimensions is None:
            homology_dimensions = [0, 1]
        if self.persistence_diagrams is None:
            me = ModelExtractor(self.pipe.model, self.pipe.loss_fn)
            if batch is not None:
                inputs, _ = batch
            else:
                inputs = next(iter(self.pipe.dataloaders[0]))  # type: ignore
            self.persistence_diagrams = persistence_diagrams_of_activations(
                me.get_activations(inputs),
                homology_dimensions=homology_dimensions,
                **kwargs
            )
        bc = BettiCurve()
        dgms = bc.fit_transform(self.persistence_diagrams)

        plots = plot_betti_surfaces(
            dgms, samplings=bc.samplings_, homology_dimensions=homology_dimensions
        )

<<<<<<< HEAD
        for i in range(len(plots)):  # type: ignore
            plots[i].show()
=======
        return plots
>>>>>>> bd1b3589

    def plot_betti_curves_layers(
        self,
        homology_dimensions: Optional[List[int]] = None,
        batch: Optional[Tensor] = None,
        **kwargs
    ) -> None:  # type: ignore
        """
        Args:
            homology_dimensions :
                A list of
                homology dimensions, e.g. ``[0, 1, ...]``
            batch :
                the selected batch of data to
                compute the activations on. By
                defaults, this method takes the
                first batch of elements
            kwargs:
                optional arguments for the creation of
                persistence diagrams

        """
        if homology_dimensions is None:
            homology_dimensions = [0, 1]
        if self.persistence_diagrams is None:
            me = ModelExtractor(self.pipe.model, self.pipe.loss_fn)
            if batch is not None:
                inputs, _ = batch
            else:
                inputs = next(iter(self.pipe.dataloaders[0]))  # type: ignore
            self.persistence_diagrams = persistence_diagrams_of_activations(
                me.get_activations(inputs),
                homology_dimensions=homology_dimensions,
                **kwargs
            )
        bc = BettiCurve()
        bc_curves = bc.fit_transform(self.persistence_diagrams)
        list_of_plts = []
        for bc_curve in bc_curves:
            plots = plot_betti_curves(
                bc_curve,
                samplings=bc.samplings_,
                homology_dimensions=homology_dimensions,
            )
            img_t = plotly2tensor(plots)
            list_of_plts.append(img_t)
        features = torch.stack(list_of_plts)
        self.pipe.writer.add_images(  # type: ignore
            "Betti curves for each layer", features, dataformats="NHWC"
        )
        self.pipe.writer.flush()  # type: ignore

    def plot_interpreter_text(self, interpreter: Interpreter):
        """This method allows to plot the results of an
        Interpreter for text data.

        Args:
            interpreter :
                this is a ``gdeep.analysis.interpretability``
                initilised ``Interpreter`` class

        Returns:
            matplotlib.figure
        """
        viz = interpreter.stored_visualisations
        fig = visualization.visualize_text(viz)
        name = "out.png"
        hti = Html2Image()
        hti.screenshot(html_str=fig.data, save_as=name)
        img_ten = png2tensor(name)
        self.pipe.writer.add_image(interpreter.method, img_ten, dataformats="HWC")  # type: ignore
        return fig

    def plot_interpreter_image(self, interpreter: Interpreter):
        """This method allows to plot the results of an
        Interpreter for image data.

        Args:
            interpreter:
                this is a ``gdeep.analysis.interpretability``
                initilised ``Interpreter`` class

        Returns:
            matplotlib.figure
        """

        try:
            attrib = (
                torch.permute(interpreter.attribution.squeeze().detach(), (1, 2, 0))
                .detach()
                .cpu()
                .numpy()
            )
        except ValueError:
            attrib = torch.permute(
                LayerAttribution.interpolate(
                    interpreter.attribution.detach().cpu(),
                    tuple(interpreter.x.squeeze().detach().cpu().shape[-2:]),
                ).squeeze(0),
                (1, 2, 0),
            )
            attrib = (
                torch.stack([attrib, attrib, attrib], dim=2)
                .squeeze(-1)
                .detach()
                .cpu()
                .numpy()
            )
        img = (
            torch.permute(interpreter.x.squeeze().detach(), (1, 2, 0))
            .detach()
            .cpu()
            .numpy()
        )

        fig, _ = visualization.visualize_image_attr_multiple(
            attrib,
            img,
            ["original_image", "heat_map", "blended_heat_map"],
            ["all", "all", "all"],
            show_colorbar=True,
        )
        self.pipe.writer.add_figure(interpreter.method, fig)  # type: ignore
        return fig

    def plot_feature_importance(self, interpreter: Interpreter):
        """This method allows to plot the results of an
        Interpreter for tabular data.

        Args:
            interpreter :
                this is a ``gdeep.analysis.interpretability``
                initialised ``Interpreter`` class

        Returns:
            matplotlib.figure
        """
        # prepare attributions for visualization
        x_test = interpreter.x
        x_axis_data = np.arange(x_test.shape[1])
        x_axis_data_labels = list(map(lambda idx: idx, x_axis_data))

        width = 0.14
        legends = interpreter.features_list

        fig = plt.figure(figsize=(20, 10))

        ax = plt.subplot()
        ax.set_title(
            "Comparing input feature importance across "
            + "multiple algorithms and learned weights"
        )
        ax.set_ylabel("Attributions")

        plt.rc("font", size=FONT_SIZE)  # fontsize of the text sizes
        plt.rc("axes", titlesize=FONT_SIZE)  # fontsize of the axes title
        plt.rc("axes", labelsize=FONT_SIZE)  # fontsize of the x and y labels
        plt.rc("legend", fontsize=FONT_SIZE - 4)  # fontsize of the legend
        for i in range(len(interpreter.attribution_list)):  # type: ignore
            attribution_sum = interpreter.attribution_list[i].detach().cpu().numpy().sum(0)  # type: ignore
            attribution_norm_sum = attribution_sum / np.linalg.norm(
                attribution_sum, ord=1
            )
            r = lambda: random.randint(0, 255)  # noqa
            color = "#%02X%02X%02X" % (r(), r(), r())
            ax.bar(
                x_axis_data,
                attribution_norm_sum,
                width,
                align="center",
                alpha=0.8,
                color=color,
            )

        ax.autoscale_view()
        plt.tight_layout()

        ax.set_xticks(x_axis_data + 0.5)
        ax.set_xticklabels(x_axis_data_labels)

        plt.legend(legends, loc=3)
        self.pipe.writer.add_figure("Feature Importance", fig)  # type: ignore
        return plt

    def plot_attribution(
        self, interpreter: Interpreter, **kwargs
    ) -> Tuple[plt.Figure, plt.Figure]:  # type: ignore
        """this method generically plots the attribution of
        the interpreter

        Args:
            interpreter :
                this is a ``gdeep.analysis.interpretability``
                initilised ``Interpreter`` class
            kwargs:
                keywords arguments for the plot (visualize_image_attr of
                captum)

        Returns:
            matplotlib.figure, matplotlib.figure
                they correspond respectively to the datum and attribution"""
        t1 = Visualiser._adjust_tensors_to_plot(interpreter.x)
        t2 = Visualiser._adjust_tensors_to_plot(interpreter.attribution)
        fig1, _ = visualization.visualize_image_attr(t1, **kwargs)
        fig2, _ = visualization.visualize_image_attr(t2, **kwargs)
        self.pipe.writer.add_figure("Datum x", fig1)  # type: ignore
        self.pipe.writer.add_figure("Generic attribution of x", fig2)  # type: ignore
        return fig1, fig2

    def plot_self_attention(
        self,
        attention_tensor: List[Tensor],
        tokens_x: Optional[List[str]] = None,
        tokens_y: Optional[List[str]] = None,
        **kwargs
    ) -> plt.Figure:  # type: ignore
        """This functions plots the self-attention layer of a transformer.

        Args:
            attention_tensor:
                list of the self-attetion tensors (i.e. the tensors
                corresponding to the activations, given an input
            tokens_x:
                The string tokens to be displayed along the
                x axis of the plot
            tokens_y:
                The string tokens to be displayed along the
                y axis of the plot

        Returns:
             Figure:
                 matplotlib pyplot
        """
        fig = plt.figure(**kwargs)

        for idx, scores in enumerate(attention_tensor):
            scores_np = Visualiser._adjust_tensors_to_plot(scores)
            ax = fig.add_subplot(4, 3, idx + 1)
            # append the attention weights
            im = ax.imshow(scores_np, cmap="viridis")

            fontdict = {"fontsize": 10}
            if tokens_x:
                ax.set_xticks(range(len(tokens_x)))
                ax.set_xticklabels(tokens_x, fontdict=fontdict, rotation=90)
            if tokens_y:
                ax.set_yticks(range(len(tokens_y)))
                ax.set_yticklabels(tokens_y, fontdict=fontdict)

            ax.set_xlabel("Head {}".format(idx + 1))

            fig.colorbar(im, fraction=0.046, pad=0.04)
        # plt.show()
        self.pipe.writer.add_figure("Self attention map", fig)  # type: ignore
        self.pipe.writer.flush()  # type: ignore
        return fig

    def plot_attributions_persistence_diagrams(
        self, interpreter: Interpreter, **kwargs
    ) -> plt.Figure:  # type: ignore
        """this method allows the plot, on top of the persistence
        diagram, of the attribution values. For example, this would
        be the method to call when you run saliency maps on the
        persistence diagrams. Note that all homology dimensions
        are plot together

        Args:
            interpreter :
                this is a ``gdeep.analysis.interpretability``
                initilised ``Interpreter`` class
            kwargs:
                keywords arguments for the plot (``matplotlib.pyplot``)

        Returns:
            matplotlib.figure.Figure
        """

        pd_x: Array = interpreter.x.detach().cpu().numpy()
        pd_attr: Array = interpreter.attribution.detach().cpu().numpy()

        yy: Array = (np.abs(pd_attr.T[0]) + np.abs(pd_attr.T[1])).flatten()
        yy = (yy - yy.min(axis=0)) / (yy.max(axis=0) - yy.min(axis=0))
        fig = plt.figure(figsize=(10, 10))
        plt.scatter(x=pd_x.T[0], y=pd_x.T[1], c=yy, **kwargs)
        line = np.arange(0, max(pd_x.T[1]) * 1.1, 0.01)
        plt.plot(line, line, "--", color="black")
        plt.xlabel("Birth")
        plt.ylabel("Death")

        self.pipe.writer.add_figure("Persistence diagrams attributions", fig)  # type: ignore
        self.pipe.writer.flush()  # type: ignore

        return fig

    def plot_betti_numbers_layers(
        self,
        homology_dimensions: Optional[List[int]] = None,
        filtration_value: float = 1.0,
        batch: Optional[Tensor] = None,
        **kwargs
    ) -> plt.Figure:  # type: ignore
        """
        Args:
            homology_dimensions :
                A list of
                homology dimensions, e.g. ``[0, 1, ...]``
            filtration_value:
                the filtration value you want to threshold the
                filtration at
            batch :
                the selected batch of data to
                compute the activations on. By
                defaults, this method takes the
                first batch of elements
            kwargs:
                optional arguments for the creation of
                persistence diagrams

        """
        if homology_dimensions is None:
            homology_dimensions = [0, 1]

        me = ModelExtractor(self.pipe.model, self.pipe.loss_fn)
        if batch is not None:
            inputs, _ = batch
        else:
            inputs = next(iter(self.pipe.dataloaders[0]))  # type: ignore

        simplified_persistence_diagrams = _simplified_persistence_of_activations(
            me.get_activations(inputs), homology_dimensions, filtration_value, **kwargs
        )

        betti_numbers = []

        for dgm in simplified_persistence_diagrams:
            xx = dgm[:, 2]
            betti_numbers.append(
                [
                    len(xx[(dgm[:, 2] == dim) * (dgm[:, 1] == 1.0)])
                    for dim in homology_dimensions
                ]
            )
        betti_array = np.array(betti_numbers).T

        fig = plt.figure(figsize=(10, 6.8))
        for i, array in enumerate(betti_array):
            plt.plot(array, label=str(i) + "-th betti number")
        plt.xlabel("Layers")
        plt.ylabel("Betti numbers")
        plt.legend()

        self.pipe.writer.add_figure("Betti numbers over the layers", fig)  # type: ignore
        self.pipe.writer.flush()  # type: ignore

        return fig

    @staticmethod
    def _adjust_tensors_to_plot(tensor: Tensor) -> np.ndarray:
        """make sure that tensors that will be plotted as images have the
        correct dimensions"""
        if len(tensor.shape) == 4:
            tensor = tensor[0, :, :, :]
        elif len(tensor.shape) > 4:
            tensor = tensor[0, :, :, :, 0]
        list_of_permutation = torch.argsort(torch.tensor(tensor.shape)).tolist()
        list_of_permutation.reverse()
        tensor = tensor.permute(*list_of_permutation)

        if tensor.shape[-1] == 2:
            temporary = torch.zeros((tensor.shape[0], tensor.shape[1], 3))
            temporary[:, :, :2] = tensor
            tensor = temporary
        else:
            tensor = tensor[:, :, :4]
        return tensor.permute(1, 0, 2).cpu().detach().numpy()<|MERGE_RESOLUTION|>--- conflicted
+++ resolved
@@ -302,12 +302,7 @@
             dgms, samplings=bc.samplings_, homology_dimensions=homology_dimensions
         )
 
-<<<<<<< HEAD
-        for i in range(len(plots)):  # type: ignore
-            plots[i].show()
-=======
-        return plots
->>>>>>> bd1b3589
+        return plots  # type: ignore
 
     def plot_betti_curves_layers(
         self,
