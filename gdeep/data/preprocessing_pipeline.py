<<<<<<< HEAD
from typing import Any, Callable, Generic, Iterable, TypeVar
=======
from typing import Any, Callable, Iterable, TypeVar, Generic
>>>>>>> 80bb8f9f

from torch.utils.data import Dataset

from .abstract_preprocessing import AbstractPreprocessing
from .transforming_dataset import TransformingDataset, append_transform

T = TypeVar('T')
R = TypeVar('R')
S = TypeVar('S')

<<<<<<< HEAD

class PreprocessingPipeline(AbstractPreprocessing[T, Any], Generic[T]):
=======
class PreprocessingPipeline(AbstractPreprocessing[S, Any]):
>>>>>>> 80bb8f9f
    """ Pipeline to fit non-fitted preprocessors to a dataset in a sequential manner.
    The fitted preprocessing transform can be attached to a dataset using
    the ´attach_transform_to_dataset´ method.
    The intended use case is to fit the preprocessors to the training dataset and
    then attach the fitted transform to the training, validation and test datasets.

    The transform is only applied to the data and not the labels.

    Examples::

        from gdeep.data.preeprocessors import PreprocessingPipeline, Normalization, \
            PreprocessImageClassification
        from gdeep.data.datasets import DatasetImageClassificationFromFiles

        image_dataset = DatasetImageClassificationFromFiles(
            os.path.join(file_path, "img_data"),
            os.path.join(file_path, "img_data", "labels.csv"))

        preprocessing_pipeline = PreprocessingPipeline((PreprocessImageClassification((32, 32)),
                                                        Normalization()))
        preprocessing_pipeline.fit_to_dataset(image_dataset)  # this will not change the image_dataset
        preprocessed_dataset = preprocessing_pipeline.attach_transform_to_dataset(image_dataset)

    """

<<<<<<< HEAD
    transform_composition: Callable[[T], Any]
=======
    transform: Callable[[S], Any]
    preprocessors: Iterable[AbstractPreprocessing[S, Any]]
>>>>>>> 80bb8f9f

    def __init__(self, preprocessors: Iterable[AbstractPreprocessing[S, Any]]) -> None:
        self.preprocessors = preprocessors
        self.is_fitted = False

<<<<<<< HEAD
    def attach_transform_to_dataset(self, dataset: Dataset[T]) -> TransformingDataset[T, Any]:
        return TransformingDataset(dataset, self.transform_composition)

    def fit_to_dataset(self, dataset: Dataset[Any]) -> None:
        self.transform_composition = lambda x: x
        transformed_dataset = TransformingDataset(dataset, self.transform_composition)
=======
    def attach_transform_to_dataset(self, dataset: Dataset[Any]) -> TransformingDataset[Any, Any]:
        return TransformingDataset(dataset, self.transform)

    def fit_to_dataset(self, dataset: Dataset[Any]) -> None:
        self.transform: Callable[[Any], Any] = lambda x: x  # type: ignore
        transformed_dataset = TransformingDataset(dataset, self.transform)
>>>>>>> 80bb8f9f
        for preprocessor in self.preprocessors:
            preprocessor.fit_to_dataset(transformed_dataset)
            transformed_dataset = append_transform(transformed_dataset,
                                                   preprocessor)
<<<<<<< HEAD
        self.transform_composition = transformed_dataset.transform

    def __call__(self, x: T) -> Any:
        pass
=======
        self.transform = transformed_dataset.transform 
        self.is_fitted = True

    def __call__(self, x:S) -> Any:
        if not self.is_fitted:
            self.load_pretrained(".")
        return self.transform(x)
>>>>>>> 80bb8f9f
<|MERGE_RESOLUTION|>--- conflicted
+++ resolved
@@ -1,8 +1,4 @@
-<<<<<<< HEAD
 from typing import Any, Callable, Generic, Iterable, TypeVar
-=======
-from typing import Any, Callable, Iterable, TypeVar, Generic
->>>>>>> 80bb8f9f
 
 from torch.utils.data import Dataset
 
@@ -10,15 +6,9 @@
 from .transforming_dataset import TransformingDataset, append_transform
 
 T = TypeVar('T')
-R = TypeVar('R')
-S = TypeVar('S')
 
-<<<<<<< HEAD
 
 class PreprocessingPipeline(AbstractPreprocessing[T, Any], Generic[T]):
-=======
-class PreprocessingPipeline(AbstractPreprocessing[S, Any]):
->>>>>>> 80bb8f9f
     """ Pipeline to fit non-fitted preprocessors to a dataset in a sequential manner.
     The fitted preprocessing transform can be attached to a dataset using
     the ´attach_transform_to_dataset´ method.
@@ -44,47 +34,26 @@
 
     """
 
-<<<<<<< HEAD
     transform_composition: Callable[[T], Any]
-=======
-    transform: Callable[[S], Any]
-    preprocessors: Iterable[AbstractPreprocessing[S, Any]]
->>>>>>> 80bb8f9f
 
-    def __init__(self, preprocessors: Iterable[AbstractPreprocessing[S, Any]]) -> None:
+    def __init__(self, preprocessors: Iterable[AbstractPreprocessing[Any, Any]]) -> None:
         self.preprocessors = preprocessors
         self.is_fitted = False
 
-<<<<<<< HEAD
     def attach_transform_to_dataset(self, dataset: Dataset[T]) -> TransformingDataset[T, Any]:
         return TransformingDataset(dataset, self.transform_composition)
 
     def fit_to_dataset(self, dataset: Dataset[Any]) -> None:
         self.transform_composition = lambda x: x
         transformed_dataset = TransformingDataset(dataset, self.transform_composition)
-=======
-    def attach_transform_to_dataset(self, dataset: Dataset[Any]) -> TransformingDataset[Any, Any]:
-        return TransformingDataset(dataset, self.transform)
-
-    def fit_to_dataset(self, dataset: Dataset[Any]) -> None:
-        self.transform: Callable[[Any], Any] = lambda x: x  # type: ignore
-        transformed_dataset = TransformingDataset(dataset, self.transform)
->>>>>>> 80bb8f9f
         for preprocessor in self.preprocessors:
             preprocessor.fit_to_dataset(transformed_dataset)
             transformed_dataset = append_transform(transformed_dataset,
                                                    preprocessor)
-<<<<<<< HEAD
         self.transform_composition = transformed_dataset.transform
 
     def __call__(self, x: T) -> Any:
-        pass
-=======
-        self.transform = transformed_dataset.transform 
-        self.is_fitted = True
-
-    def __call__(self, x:S) -> Any:
         if not self.is_fitted:
-            self.load_pretrained(".")
-        return self.transform(x)
->>>>>>> 80bb8f9f
+            raise ValueError("The preprocessing pipeline has not been fitted to a dataset."
+                             " Please call the ´fit_to_dataset´ method first.")
+        return self.transform_composition(x)