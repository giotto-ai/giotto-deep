import os
from typing import List, Tuple
import ssl
import urllib
import zipfile
from collections import defaultdict

from torch.utils.data import Dataset
import numpy as np
import pandas as pd
from tqdm import tqdm
from scipy.sparse import coo_matrix

from gdeep.data.persistence_diagrams.one_hot_persistence_diagram import (
    OneHotEncodedPersistenceDiagram,
)
from gdeep.utility.extended_persistence import graph_extended_persistence_hks
from gdeep.utility.constants import DEFAULT_GRAPH_DIR


PD = OneHotEncodedPersistenceDiagram


class PersistenceDiagramFromGraphBuilder:
    """
    This class is used to load the persistence diagrams of the graphs in a
    dataset. All graph datasets available at https://chrsmrrs.github.io/datasets/docs/datasets/
    are supported.
    """

    url: str = "https://www.chrsmrrs.com/graphkerneldatasets"

    def __init__(
        self,
        dataset_name: str,
        diffusion_parameter: float,
        root: str = DEFAULT_GRAPH_DIR,
    ):
        """
        Initialize the dataset.

        Args:
            dataset_name:
                The name of the graph dataset to load, e.g. "MUTAG".
            diffusion_parameter:
                The diffusion parameter of the heat kernel
                signature. These are usually chosen to be as {0.1, 1.0, 10.0}.
            root:
                The directory where to store the dataset
        """
        self.dataset_name: str = dataset_name
        self.diffusion_parameter: float = diffusion_parameter
        self.num_homology_types: int = 4
        self.root: str = root
        self.output_dir: str = os.path.join(
            root,
            dataset_name + "_" + str(diffusion_parameter) + "_extended_persistence",
        )

    def create(self) -> None:
        # Check if the dataset exists in the specified directory
        if not os.path.exists(self.output_dir):
            print(f"Dataset {self.dataset_name} does not exist!")
            self._preprocess()
        else:
            print(
                f"Dataset {self.dataset_name} already exists!"
                " Skipping: dataset will not be created."
            )

    def __repr__(self) -> str:
        """
        Return a string representation of the dataset.

        Returns:
            A string representation of the dataset.
        """
        return (
            f"{self.__class__.__name__}(dataset_name={self.dataset_name}, "
            f"diffusion_parameter={self.diffusion_parameter}, "
            f"root={self.root})"
        )

    def _preprocess(self) -> None:
        """
        Preprocess the dataset and save the persistence diagrams and the labels
        in the output directory.
        The persistence diagrams are computed using the heat kernel signature
        method and then each diagram is saved in a separate npy file in the
        diagrams subdirectory of the output directory.
        The labels are saved in a csv file in the output directory.

        """
        # Load the dataset
        self.graph_dataset = GraphDataset(
            root=DEFAULT_GRAPH_DIR, dataset_name=self.dataset_name, url=self.url
        )

        # Create the directory for PDs if it does not exist
        if not os.path.exists(self.output_dir):
            os.makedirs(self.output_dir)
            os.makedirs(os.path.join(self.output_dir, "diagrams"))
        else:
            # This should not be reached
            raise ValueError("Output directory already exists!")

        num_graphs = len(self.graph_dataset)

        labels: List[Tuple[int, int]] = []

        print("Computing the persistence diagrams...")
        for graph_idx, graph in tqdm(
            enumerate(self.graph_dataset), total=num_graphs  # type: ignore
        ):

            # Get the adjacency matrix
            adj_mat: np.ndarray = graph[0]

            # Compute the extended persistence
            persistence_diagram_one_hot = graph_extended_persistence_hks(
                adj_mat, diffusion_parameter=self.diffusion_parameter
            )
            # Sort the diagram by the persistence lifetime, i.e. the second
            # column minus the first column

            # Save the persistence diagram in a file
            persistence_diagram_one_hot.save(
                os.path.join(self.output_dir, "diagrams", f"{graph_idx}.npy")
            )

            # Save the label
            labels.append((graph_idx, graph[1]))

        # Save the labels in a csv file
        pd.DataFrame(labels, columns=["graph_idx", "label"]).to_csv(
            os.path.join(self.output_dir, "labels.csv"), index=False
        )


class GraphDataset(Dataset):
    """This class i a light weight built-i class to retrieve
    data from the TUDatasets https://chrsmrrs.github.io/datasets/docs/datasets/.

    Args:
        dataset_name:
            name of the dataset appearing in the TUDataset webpage
        root:
            the root folder where to store the .zip file
        url:
            the url at which to fetch the dataset, most likely of the form
            https://www.chrsmrrs.com/graphkerneldatasets/<datasetname.zip>
    """

    def __init__(self, dataset_name: str, root: str, url: str):
        self.dataset_name = dataset_name
        self.root = root
        self.url = url
        self.dataset: List[
            Tuple[np.ndarray, int]
        ] = []  # where to store the adj matrices in memory
        self._build_dataset()

    def _download_url(self, url: str, folder: str) -> str:
        """private method to download the .zip file of
        the dataset"""
        context = ssl._create_unverified_context()  # noqa
        data = urllib.request.urlopen(url, context=context)  # type: ignore # noqa
        if not os.path.exists(folder):
            os.makedirs(folder)
        path_to_zip = os.path.join(folder, self.dataset_name + ".zip")
        with open(path_to_zip, "wb") as f:
            # workaround for https://bugs.python.org/issue42853
            while True:
                chunk = data.read(10 * 1024 * 1024)
                if not chunk:
                    break
                f.write(chunk)

        return path_to_zip

    @staticmethod
    def _extract_zip(path_to_zip: str, folder: str) -> None:
        """Private method to extract the zip file of the dataset"""
        with zipfile.ZipFile(path_to_zip, "r") as f:
            f.extractall(folder)

    def _download(self) -> str:
        """private method to download and extract the dataset"""
        folder = os.path.join(self.root, self.dataset_name)
        path_to_zip = self._download_url(f"{self.url}/{self.dataset_name}.zip", folder)
        self._extract_zip(path_to_zip, folder)
        os.unlink(path_to_zip)
        return path_to_zip[:-4]
        # shutil.rmtree(self.raw_dir)
        # os.rename(os.path.join(folder, self.name), self.raw_dir)

    def _build_dataset(self) -> None:
        """private method to put the dataset in memory. The data is
        stored in ``self.dataset``"""
        path = self._download()  # location of the files

        idx_file = os.path.join(path, self.dataset_name + "_graph_indicator.txt")
        indices = np.loadtxt(idx_file, delimiter=",", dtype=np.int32).T - 1  # type: ignore

        graph_labels = os.path.join(path, self.dataset_name + "_graph_labels.txt")
        labels = (np.loadtxt(graph_labels, delimiter=",", dtype=np.int32).T + 1) // 2  # type: ignore

        adj_file = os.path.join(path, self.dataset_name + "_A.txt")
        sparse_array = np.loadtxt(adj_file, delimiter=",", dtype=np.int32).T - 1  # type: ignore

<<<<<<< HEAD
        rows = defaultdict(list)  # type: ignore
        cols = defaultdict(list)  # type: ignore
=======
        rows: defaultdict = defaultdict(list)
        cols: defaultdict = defaultdict(list)
>>>>>>> bd1b3589

        for node_id in sparse_array[0]:
            rows[indices[node_id]] += [node_id]

        for node_id in sparse_array[1]:
            cols[indices[node_id]] += [node_id]

        for idx, _ in enumerate(rows):
            row = np.array(rows[idx])  # np.array([0, 3, 1, 0])
            col = np.array(cols[idx])  # np.array([0, 3, 1, 2])
            data = np.ones(len(row))  # np.array([4, 5, 7, 9])
            assert len(col) == len(row)
            shape_x = max(max(row) - min(row), max(col) - min(col)) + 1
            offset = min(min(row), min(col))
            # print(row, col, offset, shape_x)
            adj_mat = coo_matrix(
                (data, (row - offset, col - offset)), shape=(shape_x, shape_x)
            ).toarray()
            # print(adj_mat, idx)
            self.dataset.append((adj_mat, labels[idx]))

    def __len__(self) -> int:
        return len(self.dataset)

    def __getitem__(self, idx):
        return self.dataset[idx]<|MERGE_RESOLUTION|>--- conflicted
+++ resolved
@@ -208,13 +208,8 @@
         adj_file = os.path.join(path, self.dataset_name + "_A.txt")
         sparse_array = np.loadtxt(adj_file, delimiter=",", dtype=np.int32).T - 1  # type: ignore
 
-<<<<<<< HEAD
-        rows = defaultdict(list)  # type: ignore
-        cols = defaultdict(list)  # type: ignore
-=======
         rows: defaultdict = defaultdict(list)
         cols: defaultdict = defaultdict(list)
->>>>>>> bd1b3589
 
         for node_id in sparse_array[0]:
             rows[indices[node_id]] += [node_id]
