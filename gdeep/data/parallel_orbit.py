from typing import List, Sequence, Tuple
import numpy as np  # type: ignore
import multiprocessing
import torch  # type: ignore
from torch.utils.data import DataLoader, TensorDataset  # type: ignore
from sklearn.model_selection import train_test_split  # type: ignore
from einops import rearrange  # type: ignore
from gtda.homology import WeakAlphaPersistence  # type: ignore
from sympy import N, S

class DataLoaderKwargs(object):
    """Object to store keyword arguments for train, val, and test dataloaders
    """
    def __init__(self, *, train_kwargs, val_kwargs, test_kwargs):
        self.train_kwargs = train_kwargs
        self.val_kwargs = val_kwargs
        self.test_kwargs = test_kwargs
        
    def get_train_args(self):
        return self.train_kwargs
    
    def get_val_args(self):
        return self.val_kwargs
    
    def get_test_args(self):
        return self.test_kwargs
class OrbitsGenerator(object):
    """Generate Orbit dataset consistent of orbits defined by the dynamical system
    x[n+1] = x[n] + r * y[n] * (1  - y[n]) % 1
    y[n+1] = y[n] + r * x[n+1] * (1 - x[n+1]) % 1
    Note that there is an x[n+1] value in the second dimension.
    The parameter r is an hyperparameter and the classification task is to predict
    it given the orbit.
    By default r is chosen from (2.5, 3.5, 4.0, 4.1, 4.3).
    Args:
        parameters (Tuple[float]): 
            Hyperparameter of the dynamical systems.
        num_orbits_per_class (int): 
            number of orbits per class.
        num_pts_per_orbit (int): 
            number of points per orbit.
        homology_dimensions (Sequence[int]): 
            homology dimension of the persistence
            diagrams.
        validation_percentage (float, optional): 
            Percentage of the validation dataset.
            Defaults to 0.0.
        test_percentage (float, optional): 
            Percentage of the test dataset. Defaults to 0.0.
        dynamical_system (str, optional): 
            either use persistence paths
            convention ´pp_convention´ or the classical convention
            ´classical_convention´. Defaults to '´classical_convention´'.
        n_jobs (int, optional): 
            number of cpus to run the computation on. Defaults to 1.
    """
    def __init__(self,
             parameters: Sequence[float] = (2.5, 3.5, 4.0, 4.1, 4.3),
             num_orbits_per_class: int = 1_000,
             num_pts_per_orbit: int = 1_000,
             homology_dimensions: Sequence[int] = (0, 1),
             validation_percentage: float=0.0,
             test_percentage: float=0.0,
             dynamical_system: str='classical_convention',
             n_jobs: int=1,
             dtype: str = 'float32',
             arbitrary_precision=False,
             ) -> None:

        # Initialize member variables.
        self._parameters = parameters
        self._num_classes = len(self._parameters)
        self._num_orbits_per_class = num_orbits_per_class
        self._num_pts_per_orbit = num_pts_per_orbit
        self._homology_dimensions = homology_dimensions
        self._num_homology_dimensions = len(self._homology_dimensions)
        self._n_jobs = n_jobs
        # Assert that validation and testing parameters are valid
        assert (test_percentage >= 0.0 and validation_percentage >= 0.0
                and test_percentage + validation_percentage < 1.0)
        self._validation_percentage = validation_percentage
        self._test_percentage = test_percentage
        
        # Assert that convention for the dynamical system is valid
        assert dynamical_system in ('classical_convention', 'pp_convention'),\
            f'{dynamical_system} is not supported'
        self.dynamical_system = dynamical_system
        
        # Initialize orbits array and persistence diagrams array with None.
        self._orbits = None
        self._labels = None
        self._persistence_diagrams = None
        
        # Initialize the train, val, and test indices with None.
        self._train_idcs = None
        self._val_idcs = None
        self._test_idcs = None

        assert dtype in ('float32', 'float64', 'float128'), f"Type {dtype} is not supported."
        self._dtype = dtype

        self.arbitrary_precision = arbitrary_precision


    def orbits_from_array(self, orbits):
        assert (orbits.shape[0] == self._num_orbits_per_class * self._num_classes and
                orbits.shape[1] == self._num_pts_per_orbit and
                orbits.shape[2] == 2), "Array does not have the right shape."

        self._orbits = orbits

        y = np.array([self._num_orbits_per_class * [c]
                          for c in range(self._num_classes)])

        self._labels = y.reshape(-1)

    def _generate_orbits(self) -> None:
        """Generate the orbits for the dynamical system.
        """
        
        # If orbits are already computed do nothing
        if self._orbits is not None:
            return
        else:
            # Initialize the orbits array with zeros.
            x = np.zeros((
                self._num_classes,  # type: ignore
                self._num_orbits_per_class,
                self._num_pts_per_orbit,
                2
            ))
            # Initialize the labels array with the hyperparameter indices.
            y = np.array([self._num_orbits_per_class * [c]
                          for c in range(self._num_classes)])
            
            self._labels = y.reshape(-1)
            # generate dataset
            for class_idx, p in enumerate(self._parameters):  # type: ignore
                x[class_idx, :, 0, :] = np.random.rand(self._num_orbits_per_class, 2)  # type: ignore

                if self.arbitrary_precision:
                    assert self.dynamical_system == 'classical_convention', "Only classical_convention implemented yet"
                    for orbit in range(self._num_orbits_per_class):
                        print(orbit)
                        x[class_idx, orbit, :, :] = self._orbit_high_precision(
                                                        x_init=x[class_idx, orbit, 0, :],
                                                        rho=p,
                                                        num_points=self._num_pts_per_orbit,
                                                        precision=600)

                else:

                    for i in range(1, self._num_pts_per_orbit):  # type: ignore
                        x_cur = x[class_idx, :, i - 1, 0]
                        y_cur = x[class_idx, :, i - 1, 1]

                        if self.dynamical_system == 'pp_convention':
                            x[class_idx, :, i, 0] = (x_cur + p * y_cur * (1. - y_cur)) % 1
                            x[class_idx, :, i, 1] = (y_cur + p * x_cur * (1. - x_cur)) % 1
                        else:
                            x[class_idx, :, i, 0] = (x_cur + p * y_cur * (1. - y_cur)) % 1
                            x_next = x[class_idx, :, i, 0]
                            x[class_idx, :, i, 1] = (y_cur + p * x_next * (1. - x_next)) % 1


            self._orbits = x.reshape((-1, self._num_pts_per_orbit, 2))

    def _orbit_high_precision(self, x_init, rho, num_points=1_000, precision=600):
        x_precise = np.zeros((1_000, 2))


        x0 = S(x_init[0])
        y0 = S(x_init[1])

        for i in range(0, num_points):
            x_precise[i, 0] = x0
            x_precise[i, 1] = y0

            x0 = N((x0 + rho * y0 * (1.0 - y0)) % 1, precision)
            y0 = N((y0 + rho * x0 * (1.0 - x0)) % 1, precision)

        return x_precise

    def _compute_persistence_diagrams(self) -> None:
        """ Computes the weak alpha persistence of the orbit data clouds.
            The result is stored in member variable ´persistence_diagrams´.
            It has the shape
            [num_classes, num_orbits, num_persistence_points, 3].
            In the last dimension the first two values are the coordinates of
            the points in the persistence diagrams and the third is the
            homology dimension.
        """
        if self._orbits is None:
            self._generate_orbits()
        
        # compute weak alpha persistence
        wap = WeakAlphaPersistence(
                            homology_dimensions=self._homology_dimensions,
                            n_jobs=self._n_jobs
                            )
        # c: class, o: orbit, p: point, d: dimension
        #orbits_stack = rearrange(self._orbits, 'c o p d -> (c o) p d')  # stack classes
        persistence_diagrams_categorical = wap.fit_transform(self._orbits)
        # shape: (num_classes * n_samples, n_features, 3)
        # Convert persistence diagram to one-hot homological dimension encoding
        self._persistence_diagrams = self._persistence_diagrams_to_one_hot(
                                        persistence_diagrams_categorical
                                        ).astype(self._dtype)

    def _persistence_diagrams_to_one_hot(self, persistence_diagrams):
        """ Convert homology dimension to one-hot encoding
        Args:
            persistence_diagrams ([np.array]): 
                persistence diagram with categorical
                homology dimension.
        Returns:
            [np.array]: 
                persistent diagram with one-hot encoded homology dimension.
        """
        return np.concatenate(
            (
                persistence_diagrams[:, :, :2],  # point coordinates
                (np.eye(self._num_homology_dimensions)  # type: ignore
                [persistence_diagrams[:, :, -1].astype(np.int32)]),
            ),
            axis=-1)
    
    def get_orbits(self) -> np.ndarray:
        """Returns the orbits as an ndarrays of shape
        (num_classes * num_orbits_per_class, num_pts_per_orbit, 2)
        Returns:
            np.ndarray: 
                Orbits
        """
        if self._orbits is None:
            self._generate_orbits()
        return self._orbits
    
    def get_persistence_diagrams(self) -> np.ndarray:
        """Returns the orbits as an ndarrays of shape
        (num_classes * num_orbits_per_class, num_topological_features, 3)
        Returns:
            np.ndarray: 
                Persistence diagrams
        """
        if self._persistence_diagrams is None:
            self._compute_persistence_diagrams()
            
        return self._persistence_diagrams
    
    def _split_data_idcs(self) -> None:
        """Split the data indices into training, validation and testing data.
        """
        idcs = np.arange(self._num_classes
                            * self._num_orbits_per_class)

        if self._test_percentage > 0.0:
            rest_idcs, self._test_idcs = train_test_split(idcs,
                                                        test_size=self._test_percentage)
        else:
            rest_idcs, self._test_idcs = idcs, []  # type: ignore
            
        if self._validation_percentage > 0.0:
            self._train_idcs, self._val_idcs = train_test_split(rest_idcs,
                                                    test_size =(
                                                    self._validation_percentage
                                                    / (1.0 - self._test_percentage))
                                                    )
        else:
            self._train_idcs, self._val_idcs = rest_idcs, []  # type: ignore
    
    def _get_data_loaders(self, list_of_arrays: List[np.ndarray],
                          dataloaders_kwargs: DataLoaderKwargs
                          ) -> Tuple[DataLoader, DataLoader, DataLoader]:
        """Generates a DataLoader for the given list of arrays.
        Args:
<<<<<<< HEAD
            list_of_arrays ([List[np.ndarray]]): List of arrays to load.
=======
            list_of_arrays ([List[np.ndarray]]): 
                List of arrays to load.

>>>>>>> c6a56e8f
        Returns:
            Tuple[DataLoader, DataLoader, DataLoader]: 
                train, val, test data loaders.
        """
        assert ((self._train_idcs is not None) and 
                (self._val_idcs is not None) and
                (self._test_idcs is not None)),\
                "Train, validation, and test data must be initialized"
        
        dl_train = DataLoader(TensorDataset(*(torch.tensor(a[self._train_idcs])
                                              for a in list_of_arrays)),
                                **dataloaders_kwargs.get_train_args())
        dl_val = DataLoader(TensorDataset(*(torch.tensor(a[self._val_idcs])
                                            for a in list_of_arrays)),
                                **dataloaders_kwargs.get_val_args())
        dl_test = DataLoader(TensorDataset(*(torch.tensor(a[self._train_idcs])
                                             for a in list_of_arrays)),
                                **dataloaders_kwargs.get_test_args())
        return dl_train, dl_val, dl_test
    
    def get_dataloader_orbits(self,
                              dataloaders_kwargs: DataLoaderKwargs
                              )-> Tuple[DataLoader, DataLoader, DataLoader]:
        """Generates a Dataloader from the orbits dataset 
        Returns:
            DataLoader: 
                Dataloader of orbits
        """
        if self._orbits is None:
            self._generate_orbits()
        if self._train_idcs is None:
            self._split_data_idcs()
        return self._get_data_loaders([self._orbits, self._labels], # type: ignore
                                        dataloaders_kwargs)
    
    def get_dataloader_persistence_diagrams(self, dataloaders_kwargs: DataLoaderKwargs
                              )-> Tuple[DataLoader, DataLoader, DataLoader]:
        """Generates a Dataloader from the persistence diagrams dataset 
        Returns:
            Tuple[DataLoader, DataLoader, DataLoader]:
                Dataloaders of persistence diagrams
        """
        if self._persistence_diagrams is None:
            self._compute_persistence_diagrams()
        if self._train_idcs is None:
            self._split_data_idcs()

        return self._get_data_loaders([self._persistence_diagrams, self._labels], # type: ignore
                                        dataloaders_kwargs)
    
    def get_dataloader_combined(self, dataloaders_kwargs: DataLoaderKwargs,
                              )-> Tuple[DataLoader, DataLoader, DataLoader]:
        """Generates a Dataloader from the orbits dataset and the persistence diagrams
        Returns:
            DataLoader: 
                Dataloader of orbits and persistence diagrams
        """
        if self._persistence_diagrams is None:
            self._compute_persistence_diagrams()
        if self._train_idcs is None:
            self._split_data_idcs()
        return self._get_data_loaders([self._orbits,  # type: ignore
                                       self._persistence_diagrams,
                                       self._labels],
                                       dataloaders_kwargs)


def generate_orbit_parallel(
    num_classes,
    num_orbits,
    num_pts_per_orbit: int = 100,
    parameters: List[float] = [1.0],
    ) -> np.ndarray:
    """Generate sequence of points of a dynamical system
    in a parallel manner.

    Args:
        num_classes (int): 
            number of classes of dynamical systems.
        num_orbits (int): 
            number of orbits of dynamical system per class.
        num_pts_per_orbit (int, optional): 
            Number of points to generate.
            Defaults to 100.
        parameter (List[float], optional): 
            List of parameters of the dynamical
            system.
            Defaults to [1.0].

    Returns:
        np.ndarray: 
            Array of sampled points of the dynamical system.
    """
    try:
        for parameter in parameters:
            assert parameter > 0
    except AssertionError:
        print('Parameter must be greater than 0')
    try:
        assert num_pts_per_orbit > 0
    except AssertionError:
        print('num_pts_per_orbit must be greater than 0')

    x = np.zeros((
                    num_classes,
                    num_orbits,
                    num_pts_per_orbit,
                    2
                ))

    # generate dataset
    for cidx, p in enumerate(parameters):  # type: ignore
        x[cidx, :, 0, :] = np.random.rand(num_orbits, 2)  # type: ignore

        for i in range(1, num_pts_per_orbit):  # type: ignore
            x_cur = x[cidx, :, i - 1, 0]
            y_cur = x[cidx, :, i - 1, 1]

            x[cidx, :, i, 0] = (x_cur + p * y_cur * (1. - y_cur)) % 1
            x_next = x[cidx, :, i, 0]
            x[cidx, :, i, 1] = (y_cur + p * x_next * (1. - x_next)) % 1

    assert(not np.allclose(x[0, 0], x[0, 1]))
    return x

def create_pd_orbits(
    orbits,
    num_classes,
    homology_dimensions = (0, 1),
    n_jobs = multiprocessing.cpu_count(),
    ) -> torch.Tensor:
    """ Computes the weak alpha persistence of the orbit data clouds.

    Args:
        orbits (np.array): 
            Orbits of shape [n_points, 2]
        homology_dimensions (tuple, optional): 
            Dimensions to compute the
            persistence diagrams.
            Defaults to (0, 1).
        n_jobs (int, optional): 
            Number of cpus to use for parallel computation.
            Defaults to multiprocessing.cpu_count().

    Returns:
        np.array: 
            Array of persistence diagrams of shape
            [num_classes, num_orbits, num_persistence_points, 3].
            In the last dimension the first two values are the coordinates of
            the points in the persistence diagrams and the third is the
            homology dimension.
    """
    # compute weak alpha persistence
    wap = WeakAlphaPersistence(
                        homology_dimensions=homology_dimensions,
                        n_jobs=n_jobs
                        )
    # c: class, o: orbit, p: point, d: dimension
    orbits_stack = rearrange(orbits, 'c o p d -> (c o) p d')  # stack classes
    diagrams = wap.fit_transform(orbits_stack)
    # shape: (num_classes * n_samples, n_features, 3)

    # combine class and orbit dimensions
    diagrams = rearrange(
                            diagrams,
                            '(c o) p d -> c o p d',
                            c=num_classes  # type: ignore
                        )
    return diagrams

def convert_pd_orbits_to_tensor(
    diagrams: np.ndarray,
    num_classes: int,
    num_orbits: int,
    num_homology_dimensions: int = 2,
    ):
    """[summary]

    Args:
        diagrams (np.ndarray): 
            [description]
        num_classes (int): 
            [description]
        num_orbits (int): 
            [description]
        num_homology_dimensions (int, optional): 
            [description]. Defaults to 2.

    Returns:
        torch.tensor: 
            tuple of
            1.
            2. label tensor.
    """
    # c: class, o: orbit, p: point in persistence diagram,
    # d: coordinates + homology dimension
    x = rearrange(
                    diagrams,
                    'c o p d -> (c o) p d',
                    c=num_classes  # type: ignore
                )
    # convert homology dimension to one-hot encoding
    x = np.concatenate(
        (
            x[:, :, :2],
            (np.eye(num_homology_dimensions)  # type: ignore
             [x[:, :, -1].astype(np.int32)]),
        ),
        axis=-1)
    # convert from [orbit, sequence_length, feature] to
    # [orbit, feature, sequence_length] to fit to the
    # input_shape of `SmallSetTransformer`
    # x = rearrange(x, 'o s f -> o f s')

    # generate labels
    y_list = []
    for i in range(num_classes):  # type: ignore
        y_list += [i] * num_orbits  # type: ignore

    y = np.array(y_list)

    # load dataset to PyTorch dataloader

    x_tensor = torch.Tensor(x)
    y_tensor = torch.Tensor(y).long()

    return x_tensor, y_tensor<|MERGE_RESOLUTION|>--- conflicted
+++ resolved
@@ -274,13 +274,9 @@
                           ) -> Tuple[DataLoader, DataLoader, DataLoader]:
         """Generates a DataLoader for the given list of arrays.
         Args:
-<<<<<<< HEAD
-            list_of_arrays ([List[np.ndarray]]): List of arrays to load.
-=======
             list_of_arrays ([List[np.ndarray]]): 
                 List of arrays to load.
 
->>>>>>> c6a56e8f
         Returns:
             Tuple[DataLoader, DataLoader, DataLoader]: 
                 train, val, test data loaders.
