--- conflicted
+++ resolved
@@ -9,12 +9,8 @@
     PreprocessTextTranslation, TextDatasetTranslation, \
     PreprocessTextQA
 from .parallel_orbit import generate_orbit_parallel, create_pd_orbits,\
-<<<<<<< HEAD
     convert_pd_orbits_to_tensor, OrbitsGenerator, DataLoaderKwargs
 from .curvature_dataset import CurvatureSamplingGenerator
-=======
-    OrbitsGenerator, DataLoaderKwargs
->>>>>>> 979fd8fd
 
 
 __all__ = [
