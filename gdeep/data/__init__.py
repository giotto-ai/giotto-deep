--- conflicted
+++ resolved
@@ -6,11 +6,6 @@
 from .preprocessing import PreprocessText, TextDataset
 from .parallel_orbit import generate_orbit_parallel, create_pd_orbits,\
     convert_pd_orbits_to_tensor, OrbitsGenerator, DataLoaderKwargs
-<<<<<<< HEAD
-    
-from .curvature_dataset import CurvatureSamplingGenerator
-=======
->>>>>>> 18d3b254
 
 
 __all__ = [
@@ -24,12 +19,7 @@
     'generate_orbit_parallel',
     'create_pd_orbits',
     'OrbitsGenerator',
-<<<<<<< HEAD
-    'DataLoaderKwargs',
-    'DataLoaderFromImages'
-=======
     "DataLoaderKwargs",
     'DataLoaderFromImages',
     "DataLoaderFromArray"
->>>>>>> 18d3b254
     ]