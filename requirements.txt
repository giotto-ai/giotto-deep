torch
torchvision
giotto-tda
numpy==1.22
pandas
plotly
matplotlib
matplotlib_venn
scikit-learn
scipy
networkx
torchdiffeq
transformers
einops
tensorboard
captum
psutil
kaleido
torchtext
html2image
optuna
h5py
sphinx_rtd_theme
torch_tb_profiler
giotto-ph
Pillow
h5py
sympy
numba
dotmap
<<<<<<< HEAD
torchensemble
=======
sympy
>>>>>>> 979fd8fd
google-cloud-storage<|MERGE_RESOLUTION|>--- conflicted
+++ resolved
@@ -28,9 +28,6 @@
 sympy
 numba
 dotmap
-<<<<<<< HEAD
 torchensemble
-=======
 sympy
->>>>>>> 979fd8fd
 google-cloud-storage