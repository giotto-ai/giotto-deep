--- conflicted
+++ resolved
@@ -6,10 +6,7 @@
 plotly
 matplotlib
 scikit-learn
-<<<<<<< HEAD
 sklearn
 torchsummary
-=======
 scipy
-fastai == 1.0.60
->>>>>>> 8b969940
+fastai == 1.0.60